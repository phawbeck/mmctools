--- conflicted
+++ resolved
@@ -326,23 +326,6 @@
     R2 = 1.0 - (SSres/SStot)
     return alpha, R2
 
-<<<<<<< HEAD
-def calc_lowess_mean(ds,win_size,lowess_delta):
-    if isinstance(ds,xr.core.dataset.Dataset):
-        ds = ds.data
-    series_length = len(ds)
-    sm_frac = win_size/series_length
-    exog = np.arange(series_length)
-
-    init_ds_means = True
-
-    mean_lowess = lowess(ds.data, exog, 
-                         frac=sm_frac, 
-                         delta=lowess_delta)[:,1]
-    return(mean_lowess)
-
-def model4D_calcQOIs(ds,mean_dim,data_type='wrfout', mean_opt='static', lowess_delta=0):
-=======
 def lowess_mean(ds,win_size,lowess_delta):
     '''
     This will calculate the lowess mean with specified window size
@@ -363,7 +346,6 @@
     return(lowess_smth)
 
 def model4D_calcQOIs(ds,mean_dim,data_type='wrfout', mean_opt='static', lowess_delta=0, lowess_window=None):
->>>>>>> 42607f05
     """
     Augment an a2e-mmc standard, xarrays-based, data structure of 
     4-dimensional model output with space-based quantities of interest
@@ -400,12 +382,6 @@
         ds_means = ds.mean(dim=mean_dim)
     elif mean_opt == 'lowess':
         print('calculating lowess means')
-<<<<<<< HEAD
-        series_length = ds[mean_dim].data.size
-        win_size = 18000
-
-=======
->>>>>>> 42607f05
         init_ds_means = True
         for varn in var_keys:
             print(varn)
@@ -422,14 +398,9 @@
                 var = ds[varn].isel(nz=kk).values
                 for jj in ds.ny.data:
                     for ii in ds.nx.data:
-<<<<<<< HEAD
-                        lowess_smth[:,kk,jj,ii] = calc_lowess_mean(var[:,jj,ii],win_size,lowess_delta)
-                        
-=======
                         lowess_smth[:,kk,jj,ii] = lowess_mean(var[:,jj,ii], 
                                                          win_size=lowess_window,
                                                          delta=lowess_delta)
->>>>>>> 42607f05
                 print('k-loop: {} seconds'.format(time.time()-k_loop_start))
                 loop_end = time.time()
             print('total time: {} seconds'.format(loop_end - loop_start))
