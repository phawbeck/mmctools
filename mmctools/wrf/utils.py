'''
  What it does: This dictionary contains functions for reading,
                manipulating, and probing WRF (or netCDF) files.

  Who made it: patrick.hawbecker@nrel.gov
  When: 5/11/18

  Notes:
  - Utility functions should automatically handle input data in either
    netCDF4.Dataset or xarray.Dataset formats.
  - TODO: as needed, replace these calls with appropriate calls to the
    wrf-python module

'''
from __future__ import print_function
import os, glob
from datetime import datetime

import numpy as np
import matplotlib.pyplot as plt
import pandas as pd
import xarray as xr
from scipy.spatial import KDTree
from scipy.interpolate import interp1d, LinearNDInterpolator
import netCDF4

from ..helper_functions import calc_wind


# List of default WRF fields for extract_column_from_wrfdata
default_3D_fields = ['U10','V10','T2','TSK','UST','PSFC','HFX','LH','MUU','MUV','MUT']
default_4D_fields = ['U','V','W','T',
                     'RU_TEND','RU_TEND_ADV','RU_TEND_PGF','RU_TEND_COR','RU_TEND_PHYS',
                     'RV_TEND','RV_TEND_ADV','RV_TEND_PGF','RV_TEND_COR','RV_TEND_PHYS',
                     'T_TEND_ADV',]

# Time-series output variables
# https://github.com/a2e-mmc/WRF/blob/master/run/README.tslist
ts_header = [
    'dom',    # grid ID
    'time',   # forecast time in hours
    'tsID',   # time series ID
    'locx',   # grid location x (nearest grid to the station)
    'locy',   # grid location y (nearest grid to the station)
    'T2',     # 2 m Temperature [K]
    'q2',     # 2 m vapor mixing ratio [kg/kg]
    'u10',    # 10 m U wind (earth-relative)
    'v10',    # 10 m V wind (earth-relative)
    'PSFC',   # surface pressure [Pa]
    'LWd',    # downward longwave radiation flux at the ground (downward is positive) [W/m^2]
    'SWd',    # net shortwave radiation flux at the ground (downward is positive) [W/m^2]
    'HFX',    # surface sensible heat flux (upward is positive) [W/m^2]
    'LFX',    # surface latent heat flux (upward is positive) [W/m^2]
    'TSK',    # skin temperature [K]
    'SLTtop', # top soil layer temperature [K]
    'RAINC',  # rainfall from a cumulus scheme [mm]
    'RAINNC', # rainfall from an explicit scheme [mm]
    'CLW',    # total column-integrated water vapor and cloud variables
    'QFX',    # Vapor flux (upward is positive) [g m^-2 s^-1]
    'UST',    # u* from M-O 
]

def _get_dim(wrfdata,dimname):
    """Returns the specified dimension, with support for both netCDF4
    and xarray
    """
    if isinstance(wrfdata, netCDF4.Dataset):
        try:
            return wrfdata.dimensions[dimname].size
        except KeyError:
            print('No {:s} dimension'.format(dimname))
            return None
    elif isinstance(wrfdata, xr.Dataset):
        try:
            return wrfdata.dims[dimname]
        except KeyError:
            print('No {:s} dimension'.format(dimname))
            return None
    else:
        raise AttributeError('Unexpected WRF data type')

def _get_dim_names(wrfdata,dimname):
    """Returns dimension names of the specified variable,
    with support for both netCDF4 and xarray
    """
    if isinstance(wrfdata, netCDF4.Dataset):
        try:
            return wrfdata.variables[dimname].dimensions
        except KeyError:
            print('No {:s} dimension'.format(dimname))
            return None
    elif isinstance(wrfdata, xr.Dataset):
        try:
            return wrfdata.variables[dimname].dims
        except KeyError:
            print('No {:s} dimension'.format(dimname))
            return None
    else:
        raise AttributeError('Unexpected WRF data type')

def _get_var(wrfdata,varname):
    """Returns the specified variable, with support for both netCDF4
    and xarray
    """
    if isinstance(wrfdata, netCDF4.Dataset):
        try:
            return wrfdata.variables[varname][:]
        except KeyError:
            print('No variable {:s}'.format(varname))
            return None
    elif isinstance(wrfdata, xr.Dataset):
        try:
            return wrfdata.variables[varname].values
        except KeyError:
            print('No variable {:s}'.format(varname))
            return None
    else:
        raise AttributeError('Unexpected WRF data type')

def get_wrf_dims(wrfdata):
    ''' Find the dimensions of the given WRF file'''
    nx = _get_dim(wrfdata,'west_east')
    ny = _get_dim(wrfdata,'south_north')
    nz = _get_dim(wrfdata,'bottom_top')
    nt = _get_dim(wrfdata,'Time')
    return nt,nz,ny,nx

def get_height(wrfdata,timevarying=False,avgheight=False):
    '''
    Get heights for all [time,]height,latitude,longitude
    If `timevarying` is False, return height for first timestamp if
    `avgheight` is False, otherwise return the average height over all
    times.
    '''
    ph  = _get_var(wrfdata,'PH') # dimensions: (Time, bottom_top_stag, south_north, west_east)
    phb = _get_var(wrfdata,'PHB') # dimensions: (Time, bottom_top_stag, south_north, west_east)
    hgt = _get_var(wrfdata,'HGT') # dimensions: (Time, south_north, west_east)
    zs  = ((ph+phb)/9.81) - hgt[:,np.newaxis,:,:]
    z = unstagger(zs,axis=1)
    if timevarying:
        return z,zs
    elif avgheight:
        return np.mean(z,axis=0), np.mean(zs,axis=0)
    else:
        return z[0,...], zs[0,...]

def get_height_at_ind(wrfdata,j,i):
    '''Get model height at a specific j,i'''
    nt = _get_dim(wrfdata,'Time')
    nz = _get_dim(wrfdata,'bottom_top')
    if nt == 1:
        ph  = wrfdata.variables['PH'][0,:,j,i]
        phb = wrfdata.variables['PHB'][0,:,j,i]
        hgt = wrfdata.variables['HGT'][0,j,i]
        zs  = ((ph+phb)/9.81) - hgt
        z   = (zs[1:] + zs[:-1])*0.5
    else:
        zs = np.zeros((nt,nz+1))
        for tt in range(0,nt):
            ph  = wrfdata.variables['PH'][tt,:,j,i]
            phb = wrfdata.variables['PHB'][tt,:,j,i]
            hgt = wrfdata.variables['HGT'][tt,j,i]
            zs[tt,:] = ((ph+phb)/9.81) - hgt
        z  = (zs[:,1:] + zs[:,:-1])*0.5
    return z,zs

def get_unstaggered_var(wrfdata,varname):
    '''
    Extracts and unstaggers the specified variable
    '''
    var = _get_var(wrfdata,varname)
    if var is None:
        return None
    # Use dimension name to determine stagerred axis (staggered dimension name contain 'stag')
    stag_axs = [dim.endswith('_stag') for dim in _get_dim_names(wrfdata,varname)]
    assert(stag_axs.count(True) in [0,1]), \
        'Multiple staggered axis not supported (field ='+field+')'
    try:
        return unstagger(var,stag_axs.index(True))
    except ValueError:
        return var

def get_wrf_files(dpath='.',prefix='wrfout',returnFileNames=True,
                  fullpath=False,sort=True):
    '''
    Return all files from a given directory starting with "prefix"
    dpath = file directory; prefix = file string structure (e.g. 'wrfout')
    '''
    nwrffs = glob.glob(os.path.join(dpath,prefix+'*'))
    nt = np.shape(nwrffs)[0]
    if returnFileNames==True:
        if not fullpath:
            nwrffs = [ os.path.split(fpath)[-1] for fpath in nwrffs ]
        if sort:
            nwrffs.sort()
        return nwrffs,nt
    else:
        return nt

def latlon(wrfdata):
    '''Return latitude and longitude'''
    lat = wrfdata.variables['XLAT'][0,:,:]
    lon = wrfdata.variables['XLONG'][0,:,:]
    return lat,lon


# - - - - - - - - - - - - - - - - - - - - - - - #
#               TOWER UTILITIES                 #
# - - - - - - - - - - - - - - - - - - - - - - - #
def get_tower_header(header_line):
    header = {'longname' : header_line[:26].strip(),
              'domain'   : int(header_line[26:28]),
              'tsid'     : int(header_line[28:31]),
              'abbr'     : header_line[31:37].strip(),
              'lat'      : float(header_line[39:46]),
              'lon'      : float(header_line[47:55]),
              'loci'     : int(header_line[58:62]),
              'locj'     : int(header_line[63:67]),
              'gridlat'  : float(header_line[70:77]),
              'gridlon'  : float(header_line[78:86]),
              'stationz' : float(header_line[88:94])
             }
    return (header)


def get_tower_names(fdir,tstr):
    '''Get the names and locations of all towers in directory (fdir)'''
    f = open('%s%s' % (fdir,tstr))
    nt = sum(1 for line in f)-3; f.close()
    f = open('%s%s' % (fdir,tstr))
    f.readline(); f.readline(); f.readline()
    tname = []; tij = np.zeros((2,nt))
    for tt in range(0,nt):
        line = f.readline().split()
        tname.append(line[1])
        tij[0,tt] = line[2]; tij[1,tt] = line[3]
    return tname,tij

def twrloc_ij(twr_file_name):
    '''Get the i,j location of the given tower'''
    if twr_file_name[-4:-1] == '.d0':
        twr_file_name = '{}.TS'.format(twr_file_name)
    twr = open(twr_file_name,'r')
    header_line = twr.readline()
    twr.close()
    header = get_tower_header(header_line)
    stni = int(header['loci']) - 1
    stnj = int(header['locj']) - 1
    return stni,stnj

def twrloc_ll(twr_file_name):
    '''Get the lat/lon location of the given tower'''
    twr = open(twr_file_name,'r')
    header = twr.readline().replace('(',' ').replace(')',' ').replace(',',' ').split()
    twr.close()
    stnlon = float(header[9])
    stnlat = float(header[8])
    return stnlat,stnlon

class Tower():
    ''' 
    Tower class: put tower data into an object variable
    '''

    standard_names = {
        'uu': 'u',
        'vv': 'v',
        'ww': 'w',
        'th': 'theta', # virtual potential temperature
    }

    def __init__(self,fstr,varlist=None):
        """The file-path string should be:
            '[path to towers]/[tower abrv.].d0[domain].*'
        """
        self.time = None
        self.nt = None
        self.nz = None
        self._getvars(fstr,requested_varns=varlist)
        self._getdata()

    def _getvars(self,fstr,requested_varns=None):
        if not fstr.endswith('*'): fstr += '*'
        if requested_varns is None:
            self.filelist = glob.glob(fstr)
            self.nvars = len(self.filelist)
            self.varns = [
                fpath.split('.')[-1] for fpath in self.filelist
            ]
        else:
            self.filelist = []
            self.varns = []
            # convert to uppercase per WRF convention
            requested_varns = [ varn.upper() for varn in requested_varns ]
            # check that requested var names were found in the path
            for varn in requested_varns:
                files = glob.glob(fstr+varn)
                if len(files) == 0:
                    print('requested variable',varn,'not available in file path')
                else:
                    assert (len(files)==1), \
                            'found multiple files for {:s}: {:s}'.format(varn,files)
                    self.varns.append(varn)
                    self.filelist.append(files[0])
        assert len(self.filelist) > 0, 'No TS output found in '+fstr

    def _getdata(self): # Get all the data
        for varn,fpath in zip(self.varns, self.filelist):
            # Get number of times,heights
            with open(fpath) as f:
                for nt,line in enumerate(f.readlines()): pass

            # Read profile data
            if varn != 'TS': # TS is different structure...
                nz = len(line.split()) - 1
                # Open again for reading
                with open(fpath) as f:
                    self.header = f.readline().split() # Header information
                    data = pd.read_csv(f,delim_whitespace=True,header=None).values
                var = data[:,1:]
                setattr(self, varn.lower(), var)
                if self.time is None:
                    self.time = data[:,0]
                else:
                    assert np.all(self.time == data[:,0]), 'tower data at different times'
                if self.nt is None:
                    self.nt = nt # Number of times
                else:
                    assert (self.nt == nt), 'tower data has different number of times'
                if self.nz is None:
                    self.nz = nz # Number of heights
                else:
                    assert (self.nz == nz), 'tower data has different number of heights'

            # Read surface variables (no height component)
            elif varn == 'TS':
                nv = len(line.split()) - 2
                with open(fpath) as f:
                    # Fortran formatted output creates problems when the
                    #   time-series id is 3 digits long and blends with the
                    #   domain number...
                    # FMT='(A26,I2,I3,A6,A2,F7.3,A1,F8.3,A3,I4,A1,I4,A3,F7.3,A1,F8.3,A2,F6.1,A7)')
                    # idx:  0   26 28 31 37,  39,46,  47,55,58,62,63,67,  70,77,  78,86,  88,94
                    header = f.readline()
                    self.longname = header[:26].strip()
                    self.domain   = int(header[26:28])
                    self.tsid     = int(header[28:31])
                    self.abbr     = header[31:37].strip()
                    self.lat      = float(header[39:46])
                    self.lon      = float(header[47:55])
                    self.loci     = int(header[58:62])
                    self.locj     = int(header[63:67])
                    self.gridlat  = float(header[70:77])
                    self.gridlon  = float(header[78:86])
                    self.stationz = float(header[88:94])
                    tsdata = pd.read_csv(f,delim_whitespace=True,header=None,names=ts_header)
                    tsdata = tsdata.drop(columns=['dom','time','tsID','locx','locy'])
                    for name,col in tsdata.iteritems(): 
                        setattr(self, name.lower(), col.values)
                    self.ts_varns = list(tsdata.columns)

    def _create_datadict(self,varns,unstagger=False,staggered_vars=['ph']):
        """Helper function for to_dataframe()"""
        datadict = {}
        for varn in varns:
            tsdata = getattr(self,varn)
            if unstagger:
                if varn in staggered_vars:
                    # need to destagger these quantities
                    datadict[varn] = ((tsdata[:,1:] + tsdata[:,:-1]) / 2).ravel()
                elif varn == 'th':
                    # theta is a special case
                    #assert np.all(tsdata[:,-1] == 300), 'Unexpected nonzero value for theta'
                    # drop the trailing 0 for already unstaggered quantities
                    datadict[varn] = tsdata[:,:-1].ravel()
                else:
                    # other quantities already unstaggered
                    #if not varn == 'ww':
<<<<<<< HEAD
                    #    # don't throw a warning if w is already unstaggered by the code
                    #    # last value is (w(model top) + 0.0)/2.0
=======
                        # don't throw a warning if w is already unstaggered by the code
                        # last value is (w(model top) + 0.0)/2.0
>>>>>>> c02443c3
                    #    assert np.all(tsdata[:,-1] == 0), 'Unexpected nonzero value for '+varn
                    # drop the trailing 0 for already unstaggered quantities
                    datadict[varn] = tsdata[:,:-1].ravel()
            else:
                # use data as is
                datadict[varn] = tsdata.ravel()
        return datadict

    def to_dataframe(self,start_time,
                     time_unit='h',time_step=None,
                     unstagger=True,
                     heights=None,height_var='height',agl=False,
                     exclude=['ts']):
        """Convert tower time-height data into a dataframe.

        Treatment of the time-varying height coordinates is summarized
        below:

        heights  height_var  resulting height index
        -------  ----------  ------------------------------------------
        None     n/a         levels (Int64Index)
        None     1d array    assumed constant in time (Float64Index)
        input    1d array    interpolate to input heights, assuming
                             constant heights in time (Float64Index)
        input    2d array    interpolate to input heights at all times
                             accounting for change in heights over time
                             (Float64Index)
        
        Note: TS profiles are output at staggered locations for _all_
        variables, regardless of whether they are staggered or not.
        For unstaggered (i.e., cell-centered) quantities, the last value
        will be 0. For consistency--if interpolation heights are not
        provided--all quantities will be unstaggered by default. If
        interpolation heights are provided, then both staggered and
        unstaggered data will be used for interpolation, and the output
        can be at arbitrary heights.

        Example usage:
        ```
        # output with Int64Index
        mytower = Tower('/path/to/prefix.d03.*')
        mytower.to_dataframe(start_time='2013-11-08 12:00')

        # output with approximately constant heights
        mytower = Tower('/path/to/prefix.d03.*')
        mytower.height = np.mean(mytower.ph, axis=0) # average over time
        mytower.height -= mytower.stationz  # make above ground level
        mytower.to_dataframe(start_time='2013-11-08 12:00')

        # interpolated output from data with approx constant heights
        myheights = np.arange(5,2000,10)
        mytower = Tower('/path/to/prefix.d03.*')
        mytower.height = np.mean(mytower.ph, axis=0) - mytower.stationz
        mytower.to_dataframe(start_time='2013-11-08 12:00',
                             heights=myheights)

        # interpolated output from data with time-varying heights,
        #   i.e., (geopotential height, 'ph'), at heights a.g.l.
        mytower = Tower('/path/to/prefix.d03.*')
        mytower.to_dataframe(start_time='2013-11-08 12:00',
                             heights=myheights, height_var='ph', agl=True)
        ```
        
        Parameters
        ----------
        start_time: str or pd.Timestamp
            The datetime index is constructed from a pd.TimedeltaIndex
            plus this start_time, where the timedelta index is formed by
            the saved time array.
        time_unit: str, optional
            Timedelta unit for constructing datetime index, only used if
            time_step is None.
        time_step: float or None, optional
            Time-step size, in seconds, to override the output times in
            the data files. Used in conjunction with start_time to form
            the datetime index. May be useful if times in output files
            do not have sufficient precision.
        unstagger: bool, optional
            Unstagger all variables so that all quantities are output at
            the correct height; only used if heights are not specified
        heights : array-like or None, optional
            If None, then use integer levels for the height index,
            otherwise interpolate to the same heights at all times.
        height_var : str, optional
            Name of attribute with actual height values to form the
            height index. If heights is None, then this must match the
            number of height levels; otherwise, this may be constant
            or variable in time.
        agl : bool, optional
            Heights by default are specified above sea level; if True,
            then the "stationz" attribute is used to convert to heights
            above ground level (AGL).  This only applies if heights are
            specified.
        exclude : list, optional
            List of fields to excldue from the output dataframe. By
            default, the surface time-series data ('ts') are excluded.
        """
        # convert varname list to lower case
        varns0 = [ varn.lower() for varn in self.varns ]
        # remove excluded vars
        varns = [ varn for varn in varns0 if not varn in exclude ]
        # setup index
        start_time = pd.to_datetime(start_time)
        if time_step is None:
            times = start_time + pd.to_timedelta(self.time, unit=time_unit)
            times = times.round(freq='1ms')
            times.name = 'datetime'
        else:
            timedelta = pd.to_timedelta(time_step, unit='s')
            # note: time is in hours and _single-precision_
            Nsteps0 = np.round(self.time[0] / (time_step/3600))
            toffset0 = Nsteps0 * timedelta
            times = pd.date_range(start=start_time+toffset0,
                                  freq=timedelta,
                                  periods=self.nt,
                                  name='datetime')
            times = times.round(freq='1ms')
        # combine (and interpolate) time-height data
        # - note 1: self.[varn].shape == self.height.shape == (self.nt, self.nz)
        # - note 2: arraydata.shape == (self.nt, len(varns)*self.nz)
        if heights is None:
            if unstagger:
                nz = self.nz - 1
            else:
                nz = self.nz
            datadict = self._create_datadict(varns,unstagger)
            if hasattr(self, height_var):
                # heights (constant in time) were separately calculated
                z = getattr(self, height_var)
                if unstagger:
                    z = (z[1:] + z[:-1]) / 2
                assert (len(z.shape) == 1) and (len(z) == nz), \
                        'tower '+height_var+' attribute should correspond to fixed height levels'
            else:
                # heights will be an integer index
                z = np.arange(nz)
            idx = pd.MultiIndex.from_product([times,z],names=['datetime','height'])
            df = pd.DataFrame(data=datadict,index=idx)
        else:
            from scipy.interpolate import interp1d
            z = np.array(heights) # interpolation heights
            zt_stag = getattr(self, height_var) # z(t)
            if agl:
                zt_stag -= self.stationz
            varns_unstag = varns.copy()
            varns_unstag.remove('ph')
            varns_stag = ['ph']
            if len(zt_stag.shape) == 1:
                # approximately constant height (with time)
                assert len(zt_stag) == self.nz
                zt_unstag = (zt_stag[1:] + zt_stag[:-1]) / 2
                df_unstag = pd.DataFrame(
                    data=self._create_datadict(varns_unstag,unstagger=True,staggered_vars=['ph']),
                    index=pd.MultiIndex.from_product([times,zt_unstag],
                                                     names=['datetime','height'])
                )
                df_stag = pd.DataFrame(
                    data=self._create_datadict(varns_stag),
                    index=pd.MultiIndex.from_product([times,zt_stag],
                                                     names=['datetime','height'])
                )
                # now unstack the times to get a height index
                def interp_to_heights(df):
                    unstacked = df.unstack(level=0)
                    interpfun = interp1d(unstacked.index, unstacked.values, axis=0,
                                         bounds_error=False,
                                         fill_value='extrapolate')
                    interpdata = interpfun(z)
                    unstacked = pd.DataFrame(data=interpdata,
                                             index=z, columns=unstacked.columns)
                    unstacked.index.name = 'height'
                    df = unstacked.stack()
                    return df.reorder_levels(order=['datetime','height']).sort_index()
                df_unstag = interp_to_heights(df_unstag)
                df_stag = interp_to_heights(df_stag)
                df = pd.concat((df_stag,df_unstag), axis=1)
            else:
                # interpolate for all times
                assert zt_stag.shape == (self.nt, self.nz), \
                        'heights should correspond to time-height indices'
                datadict = {}
                zt_unstag = (zt_stag[:,1:] + zt_stag[:,:-1]) / 2
                for varn in varns_unstag:
                    newdata = np.empty((self.nt, len(z)))
                    tsdata = getattr(self,varn)
                    #if varn == 'th':
                    #    # theta is a special case
                    #    assert np.all(tsdata[:,-1] == 300)
                    #elif not varn == 'ww':
                    #    # if w has already been destaggered by wrf
                    #    assert np.all(tsdata[:,-1] == 0)
                    for itime in range(self.nt):
                        interpfun = interp1d(zt_unstag[itime,:],
                                             tsdata[itime,:-1],
                                             bounds_error=False,
                                             fill_value='extrapolate')
                        newdata[itime,:] = interpfun(z)
                    datadict[varn] = newdata.ravel()
                for varn in varns_stag:
                    newdata = np.empty((self.nt, len(z)))
                    tsdata = getattr(self,varn)
                    for itime in range(self.nt):
                        interpfun = interp1d(zt_stag[itime,:],
                                             tsdata[itime,:],
                                             bounds_error=False,
                                             fill_value='extrapolate')
                        newdata[itime,:] = interpfun(z)
                    datadict[varn] = newdata.ravel()
                idx = pd.MultiIndex.from_product([times,z], names=['datetime','height'])
                df = pd.DataFrame(data=datadict,index=idx)

        # standardize names
        df.rename(columns=self.standard_names, inplace=True)
        return df

    def to_xarray(self,start_time,
                  time_unit='h',time_step=None,
                  heights=None,height_var='height',agl=False,
                  structure='ordered',
                  **kwargs):
        """Convert tower time-height data into a xarray dataset.
        
        Treatment of the time-varying height coordinates is summarized
        below:

        heights  height_var  resulting height index
        -------  ----------  ------------------------------------------
        None     n/a         levels (Int64Index)
        None     1d array    assumed constant in time (Float64Index)
        input    1d array    interpolate to input heights, assuming
                             constant heights in time (Float64Index)
        input    2d array    interpolate to input heights at all times
                             accounting for change in heights over time
                             (Float64Index)
        
        Parameters
        ----------
        start_time: str or pd.Timestamp
            The datetime index is constructed from a pd.TimedeltaIndex
            plus this start_time, where the timedelta index is formed by
            the saved time array.
        time_unit: str
            Timedelta unit for constructing datetime index, only used if
            time_step is None.
        time_step: float or None
            Time-step size, in seconds, to override the output times in
            the data files. Used in conjunction with start_time to form
            the datetime index. May be useful if times in output files
            do not have sufficient precision.
        heights : array-like or None
            If None, then use integer levels for the height index,
            otherwise interpolate to the same heights at all times.
        height_var : str
            Name of attribute with actual height values to form the
            height index. If heights is None, then this must match the
            number of height levels; otherwise, this may be constant
            or variable in time.
        agl : bool, optional
            Heights by default are specified above sea level; if True,
            then the "stationz" attribute is used to convert to heights
            above ground level (AGL).  This only applies if heights are
            specified.
        """
        df = self.to_dataframe(start_time,
                time_unit=time_unit, time_step=time_step,
                heights=heights, height_var=height_var, agl=agl,
                **kwargs)
        ds = df.to_xarray()

        # update height dimension
        if heights is None:
            # no interpolation, heights are indicies
            ds = ds.rename_dims({'height':'k'})
            ds = ds.rename_vars({'height':'k'})
        else:
            # interpolation performed, drop height_var
            ds = ds.drop_vars([height_var])

        # update coords and dims
        if structure == 'ordered':
            ds = ds.assign_coords(i=self.loci, j=self.locj)
            ds = ds.expand_dims(['j','i'],axis=[2,3])
            # Add station coordinates as data variables:
            ds['lat'] = (['j','i'],  [[self.gridlat]])
            ds['lon'] = (['j','i'],  [[self.gridlon]])
            ds['zsurface'] = (['j','i'],  [[self.stationz]])
            # Add ts data (no k/height dim)
            for varn in self.ts_varns:
                varn = varn.lower()
                tsvar = getattr(self, varn)
                ds[varn] = (['datetime','j','i'], tsvar[:,np.newaxis,np.newaxis])
        elif structure == 'unordered':
            ds = ds.assign_coords(station=self.abbr)
            ds = ds.expand_dims(['station'],axis=[2])
            # Add station coordinates as data variables:
            ds['i'] = (['station'],  [self.loci])
            ds['j'] = (['station'],  [self.locj])
            ds['lat'] = (['station'],  [self.gridlat])
            ds['lon'] = (['station'],  [self.gridlon])
            ds['zsurface'] = (['station'],  [self.stationz])
            # Add ts data (no k/height dim)
            for varn in self.ts_varns:
                varn = varn.lower()
                tsvar = getattr(self, varn)
                ds[varn] = (['datetime','station'], tsvar[:,np.newaxis])

        return ds

def wrf_times_to_hours(wrfdata,timename='Times'):
    '''Convert WRF times to year, month, day, hour'''
    nt = np.shape(wrfdata.variables['Times'][:])[0]
    if nt == 1:
        time = ''.join(wrfdata.variables[timename][0])
        year = np.float(time[:4]);    month = np.float(time[5:7])
        day  = np.float(time[8:10]);  hour  = np.float(time[11:13])
        minu = np.float(time[14:16]); sec   = np.float(time[17:19])
        hours = hour + minu/60.0 + sec/(60.0*60.0)
    else:
        year = np.asarray([]); month = np.asarray([])
        day  = np.asarray([]); hour  = np.asarray([])
        minu = np.asarray([]); sec   = np.asarray([])
        for tt in np.arange(0,nt):
            time = ''.join(wrfdata.variables[timename][tt])
            year  = np.append(year,np.float(time[:4]))
            month = np.append(month,np.float(time[5:7]))
            day   = np.append(day,np.float(time[8:10]))
            hour  = np.append(hour,np.float(time[11:13]))
            minu  = np.append(minu,np.float(time[14:16]))
            sec   = np.append(sec,np.float(time[17:19]))
        hours = hour + minu/60.0 + sec/(60.0*60.0)
    return [year,month,day,hours]

def wrf_times_to_datetime(wrfdata,timename='Times',format='%Y-%m-%d_%H:%M:%S'):
    """Convert WRF times to datetime format"""
    timestrs = wrfdata.variables['Times'][:]
    if hasattr(timestrs[0],'values'):
        # xarray
        return [ datetime.strptime(s.values.tostring().decode(), format) for s in timestrs ]
    else:
        # netcdf
        return [ datetime.strptime(s.tostring().decode(), format) for s in timestrs ]

def latlon_to_ij(wrfdata,lat,lon):
    '''Get i,j location from given wrf file and lat/long'''
    glat,glon = latlon(wrfdata)
    dist = ((glat-lat)**2 + (glon-lon)**2)**0.5
    jj,ii = np.where(dist==np.min(dist))
    return ii[0],jj[0]

def unstagger(var,axis):
    '''Unstagger ND variable on given axis'''
    # left_indx: (:,:,etc.) and replace ":" at ax with ":-1"
    left_indx = [slice(0,-1) if axi==axis else slice(None) for axi in range(var.ndim)]
    # right_indx: (:,:,etc.) and replace ":" at ax with "1:"
    right_indx = [slice(1,None) if axi==axis else slice(None) for axi in range(var.ndim)]
    return (var[tuple(left_indx)] + var[tuple(right_indx)])/2.0

def add_surface_plane(var,plane=None):
    tdim,zdim,ydim,xdim = var.shape
    if plane is None:
        plane = np.zeros((tdim,1,ydim,xdim))
        return np.concatenate((plane,var), axis = 1)
    else:
        return np.concatenate((np.reshape(plane,(tdim,1,ydim,xdim)),var), axis = 1)

def extract_column_from_wrfdata(fpath, coords,
                                Ztop=2000., Vres=5.0,
                                T0=300.,
                                spatial_filter='interpolate',L_filter=0.0,
                                additional_fields=[],
                                verbose=False,
                               ):
    """
    Extract a column of time-height data for a specific site from a
    4-dimensional WRF output file

    The site specific data is obtained by applying a spatial filter to
    the WRF data and subsequently interpolating to an equidistant set 
    of vertical levels representing a microscale vertical grid.
    The following spatial filtering types are supported:
    - 'interpolate': interpolate to site coordinates
    - 'nearest':     use nearest WRF grid point
    - 'average':     average over an area with size L_filter x L_filter,
                     centered around the site

    Usage
    ====
    coords : list or tuple of length 2
        Latitude and longitude of the site for which to extract data
    Ztop : float
        Top of the microscale grid [m]
    Vres : float
        Vertical grid resolution of the microscale grid [m]
    T0 : float
        Reference temperature for WRF perturbation temperature [K]
    spatial_filter : 'interpolate', 'nearest' or 'average'
        Type of spatial filtering
    L_filter : float
        Length scale for spatial averaging [m]
    additional_fields : list
        Additional fields to be processed
    """
    import utm
    assert(spatial_filter in ['nearest','interpolate','average']),\
            'Spatial filtering type "'+spatial_filter+'" not recognised'

    # Load WRF data
    ds = xr.open_dataset(fpath)
    tdim, zdim, ydim, xdim = get_wrf_dims(ds)
    
    
    #---------------------------
    # Preprocessing
    #---------------------------
    
    # Extract WRF grid resolution
    dx_meso = ds.attrs['DX']
    assert(dx_meso == ds.attrs['DY'])
    
    
    # Number of additional points besides nearest grid point to perform spatial filtering
    if spatial_filter == 'interpolate':
        Nadd = 1
    elif spatial_filter == 'average':
        Nadd = int(np.ceil(0.5*L_filter/dx_meso+1.0e-6)) # +eps to make sure Nadd*dxmeso > L_filter/2
    else:
        Nadd = 0
        
    
    # Setup microscale grid data
    site_X, site_Y, site_zonenumber, _ = utm.from_latlon(coords[0],coords[1])

    if spatial_filter == 'average':
        Navg = 6 #Number of interpolation points to compute average
        xmicro = np.linspace(-L_filter/2,L_filter/2,Navg,endpoint=True)+site_X
        ymicro = np.linspace(-L_filter/2,L_filter/2,Navg,endpoint=True)+site_Y
    else: # 'interpolate' or 'nearest'
        xmicro = site_X
        ymicro = site_Y
    
    zmicro = np.linspace(0,Ztop,1+int(Ztop/Vres))
    Zmicro, Ymicro, Xmicro = np.meshgrid(zmicro, ymicro, xmicro, indexing='ij')

    #2D and 3D list of points
    XYmicro = np.array((Ymicro[0,:,:].ravel(),Xmicro[0,:,:].ravel())).T
    XYZmicro = np.array((Zmicro.ravel(),Ymicro.ravel(),Xmicro.ravel())).T
    

    # Check whether additional fields are 3D or 4D and append to corresnponding list of fields
    fieldnames_3D = default_3D_fields
    fieldnames_4D = default_4D_fields
    for field in additional_fields:
        try:
            ndim = len(ds[field].dims)
        except KeyError:
            print('The additional field "'+field+'" is not available and will be ignored.')
        else:
            if len(ds[field].dims) == 3:
                if field not in fieldnames_3D:
                    fieldnames_3D.append(field)
            elif len(ds[field].dims) == 4:
                if field not in fieldnames_4D:
                    fieldnames_4D.append(field)
            else:
                raise Exception('Field "'+field+'" is not 3D or 4D, not sure how to process this field.')
    
    
    #---------------------------
    # Load data
    #---------------------------
    
    WRFdata = {}
    
    # Cell-centered coordinates
    XLAT = ds.variables['XLAT'].values     # WRF indexing XLAT[time,lat,lon]
    XLONG = ds.variables['XLONG'].values
    
    # Height above ground level
    WRFdata['Zagl'],_ = get_height(ds,timevarying=True)
    WRFdata['Zagl']   = add_surface_plane(WRFdata['Zagl'])
    
    # 3D fields. WRF indexing Z[tdim,ydim,xdim]
    for field in fieldnames_3D:
        WRFdata[field] = get_unstaggered_var(ds,field)
    
    # 4D fields. WRF indexing Z[tdim,zdim,ydim,xdim]
    for field in fieldnames_4D:
        WRFdata[field] = get_unstaggered_var(ds,field)
        if WRFdata[field] is None:
            continue
            
        # 4D field specific processing
        if field is 'T':
            # Add T0, set surface plane to TSK
            WRFdata[field] += T0
            WRFdata[field] = add_surface_plane(WRFdata[field],plane=WRFdata['TSK'])
        elif field in ['U','V','W']:
            # Set surface plane to zero (no slip)
            WRFdata[field] = add_surface_plane(WRFdata[field])
        else:
            WRFdata[field] = add_surface_plane(WRFdata[field],plane=WRFdata[field][:,0,:,:])

    # clean up empty fields
    for name in list(WRFdata.keys()):
        if WRFdata[name] is None:
            del WRFdata[name]
            try:
                fieldnames_3D.remove(name)
            except ValueError: pass
            try:
                fieldnames_4D.remove(name)
            except ValueError: pass
    
    
    #---------------------------
    # Extract site data
    #---------------------------
    sitedata = {}
    sitedata['Zagl'] = zmicro
    
    # Nearest grid points to the site
    points = np.array((XLAT[0,:,:].ravel(),XLONG[0,:,:].ravel())).T
    tree = KDTree(points)
    dist, index = tree.query(np.array(coords),1) # nearest grid point
    inear = int( index % xdim )       # index to XLONG
    jnear = int((index-inear) / xdim) # index to XLAT
    
    
    # Extract data and apply spatial filter if necessary
    if spatial_filter == 'nearest':
        # - 3D fields
        for field in fieldnames_3D:
            sitedata[field] = WRFdata[field][:,jnear,inear]
               
        # - 4D fields
        for field in fieldnames_4D:
            sitedata[field] = np.zeros((tdim,zmicro.size))
        
        # Interpolate to microscale z grid at every time
        for t in range(tdim):
            Zmeso = WRFdata['Zagl'][t,:,jnear,inear].squeeze()
            wrf_data_combined  = np.array([WRFdata[field][t,:,jnear,inear].squeeze() for field in fieldnames_4D]).T
            site_data_combined = interp1d(Zmeso,wrf_data_combined,axis=0)(zmicro)
            for l, field in enumerate(fieldnames_4D):
                sitedata[field][t,:] = site_data_combined[:,l]
            
            
    else: # 'interpolate' or 'average'
        # Coordinates of a subset of the WRF grid in UTM-projected cartesian system
        NN = 1+2*Nadd
        Xmeso = np.zeros((NN,NN))
        Ymeso = np.zeros((NN,NN))
        for i,ii in enumerate(range(inear-Nadd,inear+Nadd+1)):
            for j,jj in enumerate(range(jnear-Nadd,jnear+Nadd+1)):
                Xmeso[j,i], Ymeso[j,i], _, _ = utm.from_latlon(XLAT[0,jj,ii],
                                                               XLONG[0,jj,ii],
                                                               force_zone_number = site_zonenumber)
                
        Xmeso = np.repeat(Xmeso[np.newaxis, :, :], zdim+1, axis=0)
        Ymeso = np.repeat(Ymeso[np.newaxis, :, :], zdim+1, axis=0)
        XYmeso = np.array((np.ravel(Ymeso[0,:,:]),np.ravel(Xmeso[0,:,:]))).T
        
        
        #Initialize fields
        for field in fieldnames_3D: sitedata[field] = np.zeros((tdim))
        for field in fieldnames_4D: sitedata[field] = np.zeros((tdim,zmicro.size))
            
        #Perform 3D interpolation to microscale grid for every time
        for t in range(tdim):
            # 3D fields
            slice3d = (t,slice(jnear-Nadd,jnear+Nadd+1),slice(inear-Nadd,inear+Nadd+1))
            wrf_data_combined  = np.array([WRFdata[field][slice3d].ravel() for field in fieldnames_3D]).T
            site_data_combined = LinearNDInterpolator(XYmeso,wrf_data_combined)(XYmicro)
            for l, field in enumerate(fieldnames_3D):
                if spatial_filter == 'interpolate':
                    sitedata[field][t] = site_data_combined[0,l]
                elif spatial_filter == 'average':
                    sitedata[field][t] = np.mean(site_data_combined[:,l])
            
            
            # 4D fields
            slice4d = (t,range(zdim+1),slice(jnear-Nadd,jnear+Nadd+1),slice(inear-Nadd,inear+Nadd+1))
            Zmeso = WRFdata['Zagl'][slice4d]
            XYZmeso = np.array((Zmeso.ravel(),Ymeso.ravel(),Xmeso.ravel())).T
            
            wrf_data_combined  = np.array([WRFdata[field][slice4d].ravel() for field in fieldnames_4D]).T
            site_data_combined = LinearNDInterpolator(XYZmeso,wrf_data_combined)(XYZmicro)
            for l, field in enumerate(fieldnames_4D):
                if spatial_filter == 'interpolate':
                    sitedata[field][t,:] = site_data_combined[:,l]
                elif spatial_filter == 'average':
                    sitedata[field][t,:] = np.mean(site_data_combined[:,l].reshape(Zmicro.shape), axis=(1,2))

                    
    #---------------------------
    # Store data in xarray
    #---------------------------
    
    coords = {'Time': ds['XTIME'].values,
              'height': zmicro}
    
    data_vars = {}
    for field in fieldnames_3D:
        data_vars[field] = ('Time',
                            sitedata[field],
                            {'description': ds[field].attrs['description'].lower(),
                             'units': ds[field].attrs['units']}
                           )
    for field in fieldnames_4D:
        data_vars[field] = (['Time','height'],
                            sitedata[field],
                            {'description': ds[field].attrs['description'].lower(),
                             'units': ds[field].attrs['units']}
                           )
        
    
    xn = xr.Dataset(data_vars=data_vars,coords=coords)
    
    # Rename T to theta and adjust description
    xn = xn.rename({'T':'theta'})
    xn['theta'].attrs['description'] = 'potential temperature'

    return xn


def combine_towers(fdir, restarts, simulation_start, fname,
                   structure='ordered', time_step=None,
                   dx=12.0, dy=12.0,
                   heights=None, height_var='heights', agl=False,
                   verbose=True, **kwargs):
    '''
    Combine together tslist files in time where, if there is any overlap, the later file
    will overwrite the earlier file. This makes the assumption that all of the tslist 
    files are stored in separate directories but named the same (default in WRF is to 
    name them the same). Each restart directory must have a simulation_start string to
    specify when the timing starts (use same time if run was an actual restart, use WRF
    start time if you are combining several runs).

    fdir             = 'path/to/restart/directories/'
    restarts         = ['restart_dir_1', 'restart_dir_2', 'restart_dir_3']
                       or None (for single run with output in fdir)
    simulation_start = ['2000-01-01 00:00','2000-01-01 00:00','2000-01-01 00:00']
                       or '2000-01-01 00:00' for a single run
    fname            = ['t0001.d02'] (Note: this is the prefix for the tower + domain)
    structure        = 'ordered' or 'unordered'
    '''
    if not isinstance(simulation_start,(list,tuple)):
        simulation_start = [simulation_start]
    if restarts is None:
        restarts = ['.']
    assert len(simulation_start) == len(restarts), 'restarts and simulation_start are not equal'
    for rst,restart in enumerate(restarts):
        if verbose:
            print('restart: {}'.format(restart))
        data = []
        for ff in fname:
            if verbose:
                print('starting {}'.format(ff))
            fpath = os.path.join(fdir,restart,ff)
            tow = Tower(fpath)
            ds = tow.to_xarray(start_time=simulation_start[rst],
                               time_step=time_step,
                               structure=structure,
                               heights=heights,
                               height_var=height_var,
                               agl=agl,
                               **kwargs)
            data.append(ds)
        data_block = xr.combine_by_coords(data)
        if np.shape(restarts)[0] > 1:
            if rst == 0:
                data_previous = data_block
            else:
                dataF = data_previous.combine_first(data_block)
                data_previous = dataF
        else:
            dataF = data_block
    if heights is None:
        height_dim = 'k'
        height_var = 'ph'
    else:
        height_dim = 'height'
        height_var = 'height'
    if structure == 'ordered':
    # -------------------------------------------------------       
    #               MMC Format specifications
        dataF = dataF.rename_dims({height_dim:'nz',
                                   'i':'nx',
                                   'j':'ny'})
        xcoord,ycoord = np.meshgrid(dataF.i*dx,dataF.j*dy)
        dataF = dataF.assign_coords(x=(('ny','nx'),xcoord))
        dataF = dataF.assign_coords(y=(('ny','nx'),ycoord))
        dataF = dataF.assign_coords(z=dataF[height_var])
        dataF = dataF.reset_index(['i','j'],drop=True).drop(height_var)
        dataF.attrs['DX'] = dx
        dataF.attrs['DY'] = dy
    elif structure == 'unordered':
        dataF = dataF.rename_dims({height_dim:'nz'})
    dataF = dataF.assign_coords(lat=dataF.lat)
    dataF = dataF.assign_coords(lon=dataF.lon)
    dataF = dataF.assign_coords(zsurface=dataF.zsurface)

    dataF['wspd'],dataF['wdir'] = calc_wind(dataF)

    dataF.attrs['CREATED_FROM'] = fdir

    return dataF


def tsout_seriesReader(fdir, restarts, simulation_start_time, domain_of_interest,
                       structure='ordered', time_step=None,
                       heights=None, height_var='heights', select_tower=None,
                       **kwargs):
    '''
    This will combine a series of tslist output over time and location based on the
    path to the case (fdir), the restart directories (restarts), a model start time 
    (simulation_start_time), and the domain of interest for the towers
    (domain_of_interest). You can select individual towers or a set of towers by
    specifying a list or array in select_towers. Tower levels can be interpolated
    to specified heights by specifying 'heights' and 'height_var' where height_var
    is the variable that contains height values.

    fdir                  = 'path/to/restart/directories/'
    restarts              = ['tsout_1800_1830','tsout_1830_1900','tsout_1900_1930','tsout_1930_2000']
    simulation_start_time = '2013-11-08 14:00'
    domain_of_interest    = 'd02'
    time_step             = 10.0 
    heights               = [20.0, 50.0, 100.0]
    height_var            = 'ph'
    select_tower          = ['TS1','TS5']
    '''
    ntimes = np.shape(restarts)[0]
    floc = '{}{}/*{}.??'.format(fdir,restarts[0],domain_of_interest)
    file_list = glob.glob(floc)

    for ff,file in enumerate(file_list):
        file = file[:-3]
        file_list[ff] = file
    
    for f in file_list: 
        if 'geo_em' in f: file_list.remove(f)

    file_list = np.unique(file_list)
    tower_names = file_list.copy()
    for ff,file in enumerate(file_list):
        tower_names[ff] = file.split('/')[-1]
        
    if not isinstance(select_tower,(list)) and select_tower is not None:
        select_tower = list(select_tower)
            
    if select_tower != None:
        good_towers = []
        for twr in select_tower:
            for twr_n in tower_names:
                if twr in twr_n: good_towers.append(twr_n)
        tower_names = good_towers
    dsF = combine_towers(fdir,restarts,simulation_start_time,tower_names,
                         structure=structure, time_step=time_step,
                         heights=heights, height_var=height_var,
                         **kwargs)
    return dsF


def wrfout_seriesReader(wrf_path,wrf_file_filter,specified_heights=None,
                        hlim_ind=None):
    """
    Construct an a2e-mmc standard, xarrays-based, data structure from a
    series of 3-dimensional WRF output files

    Note: Base state theta= 300.0 K is assumed by convention in WRF,
        this function follow this convention.

    Usage
    ====
    wrfpath : string 
        The path to directory containing wrfout files to be processed
    wrf_file_filter : string-glob expression
        A string-glob expression to filter a set of 4-dimensional WRF
        output files.
    specified_heights : list-like, optional	
        If not None, then a list of static heights to which all data
        variables should be	interpolated. Note that this significantly
        increases the data read time.
    hlim_ind : int, index
        If not none, then the DataArray ds_subset is further subset by vertical dimension,
        keeping vertical layers 0:hlim_ind.
        This is meant to be used to speed up execution of the code or prevent a memory error
        where the specified_heights argument is not well suited
        (i.e., want a range of non-interpolated heights), and you only care about
        data that are below a certain vertical index.
    """
    import wrf as wrfpy
    TH0 = 300.0 #WRF convention base-state theta = 300.0 K
    dims_dict = {
        'Time':'datetime',
        'bottom_top':'nz',
        'south_north': 'ny',
        'west_east':'nx',
    }

    ds = xr.open_mfdataset(os.path.join(wrf_path,wrf_file_filter),
                           chunks={'Time': 10},
                           combine='nested',
                           concat_dim='Time')
    dim_keys = ["Time","bottom_top","south_north","west_east"] 
    horiz_dim_keys = ["south_north","west_east"]
    print('Finished opening/concatenating datasets...')

    ds_subset = ds[['XTIME']]
    print('Establishing coordinate variables, x,y,z, zSurface...')
    zcoord = wrfpy.destagger((ds['PHB'] + ds['PH']) / 9.8, stagger_dim=1, meta=False)
    #ycoord = ds.DY * np.tile(0.5 + np.arange(ds.dims['south_north']),
    #                         (ds.dims['west_east'],1))
    #xcoord = ds.DX * np.tile(0.5 + np.arange(ds.dims['west_east']),
    #                         (ds.dims['south_north'],1)) 
    ycoord = ds.DY * (0.5 + np.arange(ds.dims['south_north']))
    xcoord = ds.DX * (0.5 + np.arange(ds.dims['west_east']))
    ds_subset['z'] = xr.DataArray(zcoord, dims=dim_keys)
    #ds_subset['y'] = xr.DataArray(np.transpose(ycoord), dims=horiz_dim_keys)
    #ds_subset['x'] = xr.DataArray(xcoord, dims=horiz_dim_keys)
    ds_subset['y'] = xr.DataArray(ycoord, dims='south_north')
    ds_subset['x'] = xr.DataArray(xcoord, dims='west_east')

    # Assume terrain height is static in time even though WRF allows
    # for it to be time-varying for moving grids
    ds_subset['zsurface'] = xr.DataArray(ds['HGT'].isel(Time=0), dims=horiz_dim_keys)
    print('Destaggering data variables, u,v,w...')
    ds_subset['u'] = xr.DataArray(wrfpy.destagger(ds['U'],stagger_dim=3,meta=False),
                                  dims=dim_keys)
    ds_subset['v'] = xr.DataArray(wrfpy.destagger(ds['V'],stagger_dim=2,meta=False),
                                  dims=dim_keys)
    ds_subset['w'] = xr.DataArray(wrfpy.destagger(ds['W'],stagger_dim=1,meta=False),
                                  dims=dim_keys)

    print('Extracting data variables, p,theta...')
    ds_subset['p'] = xr.DataArray(ds['P']+ds['PB'], dims=dim_keys)
    ds_subset['theta'] = xr.DataArray(ds['THM']+TH0, dims=dim_keys)

    # optionally, interpolate to static heights	
    if specified_heights is not None:	
        zarr = ds_subset['z']	
        for var in ['u','v','w','p','theta']:	
            print('Interpolating',var)	
            interpolated = wrfpy.interplevel(ds_subset[var], zarr, specified_heights)	
            ds_subset[var] = interpolated #.expand_dims('Time', axis=0)	
            #print(ds_subset[var])
        ds_subset = ds_subset.drop_dims('bottom_top').rename({'level':'z'})	
        dim_keys[1] = 'z'	
        dims_dict.pop('bottom_top')
        print(dims_dict)

    # calculate derived variables
    print('Calculating derived data variables, wspd, wdir...')
    ds_subset['wspd'] = xr.DataArray(np.sqrt(ds_subset['u']**2 + ds_subset['v']**2),
                                     dims=dim_keys)
    ds_subset['wdir'] = xr.DataArray(180. + np.arctan2(ds_subset['u'],ds_subset['v'])*180./np.pi,
                                     dims=dim_keys)
    
    # assign rename coord variable for time, and assign ccordinates 
    ds_subset = ds_subset.rename({'XTIME': 'datetime'})  #Rename after defining the component DataArrays in the DataSet
    if specified_heights is None:
        ds_subset = ds_subset.assign_coords(z=ds_subset['z'])
    ds_subset = ds_subset.assign_coords(y=ds_subset['y'])
    ds_subset = ds_subset.assign_coords(x=ds_subset['x'])
    ds_subset = ds_subset.assign_coords(zsurface=ds_subset['zsurface'])
    ds_subset = ds_subset.rename_vars({'XLAT':'lat', 'XLONG':'lon'})
    #print(ds_subset)
    ds_subset = ds_subset.rename_dims(dims_dict)
    #print(ds_subset)
    
    # Change by WHL to eliminate vertical info far from the surface to prevent memory crash                                       
    try:
        ds_subset2 = ds_subset.isel( nz = slice(0, hlim_ind) )
        return ds_subset2
    except:
        # if hlim_ind = None, default code execution
        return ds_subset


def write_tslist_file(fname,lat=None,lon=None,i=None,j=None,twr_names=None,twr_abbr=None):
    """
    Write a list of lat/lon or i/j locations to a tslist file that is
    readable by WRF.

    Usage
    ====
    fname : string 
        The path to and filename of the file to be created
    lat,lon,i,j : list or 1-D array
        Locations of the towers. 
        If using lat/lon - locx = lon, locy = lat
        If using i/j     - locx = i,   locy = j
    twr_names : list of strings, optional
        List of names for each tower location. Names should not be
        longer than 25 characters, each. If None, default names will
        be given.
    twr_abbr : list of strings, optional
        List of abbreviations for each tower location. Names should not be
        longer than 5 characters, each. If None, default abbreviations
        will be given.
    """
    if (lat is not None) and (lon is not None) and (i is None) and (j is None):
        header_keys = '# 24 characters for name | pfx |  LAT  |   LON  |'
        twr_locx = lon
        twr_locy = lat
        ij_or_ll = 'll'
    elif (i is not None) and (j is not None) and (lat is None) and (lon is None):
        header_keys = '# 24 characters for name | pfx |   I   |    J   |'
        twr_locx = i
        twr_locy = j
        ij_or_ll = 'ij'
    else:
        print('Please specify either lat&lon or i&j')
        return
    
    header_line = '#-----------------------------------------------#'
    header = '{}\n{}\n{}\n'.format(header_line,header_keys,header_line)
    
    if len(twr_locy) == len(twr_locx):
        ntowers = len(twr_locy)  
    else:
        print('Error - tower_x: {}, tower_y: {}'.format(len(twr_locx),len(twr_locy)))
        return
    
    if not isinstance(twr_names,list):
        twr_names = list(twr_names)    
    if twr_names != None:
        if len(twr_names) != ntowers:
            print('Error - Tower names: {}, tower_x: {}, tower_y: {}'.format(len(twr_names),len(twr_locx),len(twr_locy)))
            return
    else:
        twr_names = []
        for twr in np.arange(0,ntowers):
            twr_names.append('Tower{0:04d}'.format(twr+1))
            
    if not isinstance(twr_abbr,list):
        twr_abbr = list(twr_abbr)                
    if twr_abbr != None:
        if len(twr_abbr) != ntowers:
            print('Error - Tower abbr: {}, tower_x: {}, tower_y: {}'.format(len(twr_abbr),len(twr_locx),len(twr_locy)))
            return
        if len(max(twr_abbr,key=len)) > 5:
            print('Tower abbreviations are too large... setting to default names')
            twr_abbr = None
    if twr_abbr==None:
        twr_abbr = []
        for twr in np.arange(0,ntowers):
            twr_abbr.append('T{0:04d}'.format(twr+1))
            
    f = open(fname,'w')
    f.write(header)
            
    for tt in range(0,ntowers):
        if ij_or_ll == 'ij':
            twr_line = '{0:<26.25}{1: <6}{2: <8d} {3: <8d}\n'.format(
                twr_names[tt], twr_abbr[tt], int(twr_locx[tt]), int(twr_locy[tt]))
        else:
            twr_line = '{0:<26.25}{1: <6}{2:.7s}  {3:<.8s}\n'.format(
                twr_names[tt], twr_abbr[tt], '{0:8.7f}'.format(float(twr_locy[tt])), 
                                             '{0:8.7f}'.format(float(twr_locx[tt])))
        f.write(twr_line)
    f.close()
        
        
  <|MERGE_RESOLUTION|>--- conflicted
+++ resolved
@@ -376,13 +376,7 @@
                 else:
                     # other quantities already unstaggered
                     #if not varn == 'ww':
-<<<<<<< HEAD
                     #    # don't throw a warning if w is already unstaggered by the code
-                    #    # last value is (w(model top) + 0.0)/2.0
-=======
-                        # don't throw a warning if w is already unstaggered by the code
-                        # last value is (w(model top) + 0.0)/2.0
->>>>>>> c02443c3
                     #    assert np.all(tsdata[:,-1] == 0), 'Unexpected nonzero value for '+varn
                     # drop the trailing 0 for already unstaggered quantities
                     datadict[varn] = tsdata[:,:-1].ravel()
