"""
Module to process WRF time-series output
"""
import os, glob
import numpy as np
import pandas as pd
import xarray as xr
import time

from .utils import Tower


def read_tslist(fpath,
                snap_to_grid=None,grid_order='F',max_shift=1e-3,
                convert_to_xy=None, latlon_ref=(0,0)):
    """Read the description of sampling locations

    Parameters
    ----------
    fpath : str
        Path to tslist file
    snap_to_grid : list or tuple, or None
        If not None, then adjust the lat/lon coordinates so that they
        lie on a regular grid with shape (Nlat, Nlon). Assume that the
        sampling locations are regularly ordered.
    grid_order : str
        Either 'F' or 'C' for Fortran (axis=0 changes fastest) and C
        ordering (axis=-1 changes fastest), respectively.
    max_shift : float
        If snap_to_grid is True, then this is the maximum amount (in
        degrees) that a tower location will change in latitude or
        longitude.
    convert_to_xy : str or None
        Mapping to use for converting from lat/lon to x/y coordinates.
        If None, x and y are not calculated
    latlon_ref : list or tuple
        Latitude and longitude to use as a reference to determine the
        zone number and relative distances x,y.
    """
    df = pd.read_csv(fpath,comment='#',delim_whitespace=True,
                     names=['name','prefix','lat','lon'])
    if snap_to_grid is not None:
        print('Attemping to adjust grid lat/lon')
        assert (len(snap_to_grid) == 2), 'snap_to_grid should be (Nlat,Nlon)'
        Nlat,Nlon = snap_to_grid
        # original center of sampling grid
        lat0 = df['lat'].mean()
        lon0 = df['lon'].mean()
        # lat/lon have correspond to the first and second dims, respectively
        lat = np.reshape(df['lat'].values, snap_to_grid, order=grid_order)
        lon = np.reshape(df['lon'].values, snap_to_grid, order=grid_order)
        # calculate 1-d lat/lon vectors from average spacing
        delta_lat = np.mean(np.diff(lat, axis=0))
        delta_lon = np.mean(np.diff(lon, axis=1))
        print('  lat/lon spacings:',delta_lat,delta_lon)
        new_lat1 = np.linspace(lat[0,0], lat[0,0]+(Nlat-1)*delta_lat, Nlat)
        new_lon1 = np.linspace(lon[0,0], lon[0,0]+(Nlon-1)*delta_lon, Nlon)
        # calculate new lat/lon grid
        new_lat, new_lon = np.meshgrid(new_lat1, new_lon1, indexing='ij')
        # calculate new center
        new_lat0 = np.mean(new_lat1)
        new_lon0 = np.mean(new_lon1)
        # shift
        lat_shift = lat0 - new_lat0
        lon_shift = lon0 - new_lon0
        if (np.abs(lat_shift) < max_shift) and (np.abs(lon_shift) < max_shift):
            print('  shifting lat/lon grid by ({:g}, {:g})'.format(lat_shift, lon_shift))
            new_lat += lat_shift
            new_lon += lon_shift
            new_lat = new_lat.ravel(order=grid_order)
            new_lon = new_lon.ravel(order=grid_order)
            # one last sanity check, to make sure we didn't screw up
            #   anything during renumbering
            assert np.all(np.abs(new_lat - df['lat']) < max_shift)
            assert np.all(np.abs(new_lon - df['lon']) < max_shift)
            # now update the df
            df['lat'] = new_lat
            df['lon'] = new_lon
        else:
            print('  grid NOT shifted, delta lat/lon ({:g}, {:g}) > {:g}'.format(
                    lat_shift, lon_shift, max_shift))
        if convert_to_xy == 'utm':
            import utm
            x0,y0,zone0,_ = utm.from_latlon(*latlon_ref)
            for prefix,row in df.iterrows():
                x,y,_,_ = utm.from_latlon(row['lat'], row['lon'],
                                          force_zone_number=zone0)
                df.loc[prefix,'x'] = x - x0
                df.loc[prefix,'y'] = y - y0
        elif convert_to_xy is not None:
            print('Unrecognized mapping:',convert_to_xy)
    return df


class TowerArray(object):
    """Read and store an array of Tower objects sampled from WRF using
    the tslist
    """
    varnames = ['uu','vv','ww','th','pr','ph','ts']

    def __init__(self,outdir,towerdir,domain,
                 starttime,timestep=10.0,
                 tslistpath=None,
                 verbose=True,
                 **tslist_args):
        """Create a TowerArray object from a WRF simulation with tslist
        output

        Parameters
        ----------
        outdir : str
            Directory path to where data products, e.g., tower output
            converted into netcdf files, are to be stored.
        towerdir : str
            Path to directory where tslist sampling outputs are stored.
        domain : int
            WRF domain to use (domain >= 1)
        starttime : str or Timestamp
            The datetime at which the simulation was started
            (corresponding to t=0 in the sampling output), which should
            correspond to the start_* namelist parameters in the WRF
            namelist.input.
        timestep : float
            The timestep for the selected WRF domain, in seconds.
        tslistpath : str, optional
            Path to tslist file, which explicitly specifies the names
            and lat/lon values for each tower.
        tslist_args : optional
            Keyword arguments passed to read_tslist, e.g., `snap_to_grid`
            to enforce a regular lat/lon grid.
        """
        self.verbose = verbose # for debugging
        self.outdir = outdir
        self.towerdir = towerdir
        self.domain = domain
        self.starttime = pd.to_datetime(starttime)
        self.timestep = timestep
        self.tslistpath = tslistpath
        self._check_inputs()
        self._load_tslist(**tslist_args)

    def _check_inputs(self):
        if not os.path.isdir(self.outdir):
            os.makedirs(self.outdir)
        if self.tslistpath is not None:
            assert os.path.isfile(self.tslistpath), 'tslist not found'
        assert os.path.isdir(self.towerdir), 'tower directory not found'

    def _load_tslist(self,**kwargs):
        try:
            self.tslist = read_tslist(self.tslistpath, **kwargs)
        except (ValueError,IOError):
            self.tslist = None
            # manually determine list of available tower prefixes
            files = glob.glob(
                    os.path.join(self.towerdir,
                                 '*.d{:02d}.TS'.format(self.domain)))
            self.prefixlist = [
                os.path.split(fpath)[1].split('.d')[0] for fpath in files
            ]
        else:
            # tslist was read successfully
            self.prefixlist = list(self.tslist['prefix'])
            self.tslist.set_index('prefix',inplace=True)
        self._catalog_files()

    def _catalog_files(self):
        """Check availability of all towers and then create a list of
        filepaths for each tower, domain, and output variable.
        """
        self.tsfiles = {}
        for prefix in self.prefixlist:
            self.tsfiles[prefix] = {}
            for varname in self.varnames:
                fpath = os.path.join(self.towerdir,
                                     '{:s}.d{:02d}.{:2s}'.format(prefix,
                                                                 self.domain,
                                                                 varname.upper()))
                assert os.path.isfile(fpath), '{:s} not found'.format(fpath)
                self.tsfiles[prefix][varname] = fpath

    def load_data(self,
                  heights=None,height_var='height',approx_height=True,
                  overwrite=False):
        """Load ncfile(s) if they exist, or generate them using the
        Tower class

        Parameters
        ----------
        heights : array-like or None
            Interpolate to these heights at all times; ignored if data
            are read from disk instead of processed from WRF output.
        height_var : str
            If `heights` is not None, this indicates how the height
            values are determined:
            - 'height': Tower.height has been loaded; no actions are 
              performed
            - 'ph': The tower elevation has been stored in the geo-
              potential variable; the height (above ground level) will
              be automatically calculated as Tower.ph - Tower.stationz.
        approx_height : bool
            If `heights` is not None, then assume that height is
            approximately constant in time. This speeds up the
            interpolation because interpolation does not need to be
            performed at each time step.
        overwrite : bool
            Generate new data (to be written as nc files).
        """
        self.data = {}
        for prefix in self.prefixlist:
            fpath = os.path.join(self.outdir, prefix+'.nc')
            if os.path.isfile(fpath) and not overwrite:
                if self.verbose: print('Reading',fpath)
                self.data[prefix] = xr.open_dataset(fpath)
            else:
                if self.verbose: print('Creating',fpath)
                self.data[prefix] = self._process_tower(prefix,
                                                        heights=heights,
                                                        height_var=height_var,
                                                        approx_height=approx_height,
                                                        outfile=fpath)
    
    def load_combined_data(self,fpath,chunks=None):
        """Load data generated with combine() to avoid having to reload
        the combined dataset. The `chunks` kwarg may be used to load the
        dataset with dask. Tips:
        http://xarray.pydata.org/en/stable/dask.html#chunking-and-performance

        Parameters
        ----------
        chunks : int or dict, optional
            If chunks is provided, it used to load the new dataset into dask
            arrays. ``chunks={}`` loads the dataset with dask using a single
            chunk for all arrays.
        """
        self.ds = xr.open_dataset(fpath, chunks=chunks)
        return self.ds

    def _process_tower(self,prefix,
                       heights=None,height_var=None,approx_height=True,
                       outfile=None):
        """Use Tower.to_dataframe() to create a dataframe, to which we
        add tower latitude/longitude. Setting them as indices makes the
        recognizable as coordinates by xarray.
        """
        towerfile = '{:s}.d{:02d}.*'.format(prefix, self.domain)
        fpath = os.path.join(self.towerdir,towerfile)

        # create Tower object
        totaltime0 = time.time()
        tow = Tower(fpath,varlist=self.varnames)
        excludelist = ['ts'] # skip surface data

        # set up height variable if needed
        if heights is not None:
            assert (height_var is not None), 'height attribute unknown'
        if height_var == 'ph':
            # this creates a time-heightlevel varying height
            tow.height = getattr(tow,height_var) - tow.stationz
            excludelist += [height_var]
            if approx_height:
                mean_height = np.mean(tow.height, axis=0)
                if self.verbose:
                    # diagnostics
                    stdev0 = np.std(tow.height, axis=0)
                    kmax0 = np.argmax(stdev0)
                    print('  max stdev in height at (z~={:g}m) : {:g}'.format(
                            mean_height[kmax0], stdev0[kmax0]))
                    if heights is not None:
                        zmax = np.max(heights)
                        heights_within_micro_dom = np.ma.masked_array(
                                tow.height, tow.height > zmax)
                        stdev = np.std(heights_within_micro_dom, axis=0)
                        kmax = np.argmax(stdev)
                        print('  max stdev in height (up to z={:g} m) at (z~={:g} m) : {:g}'.format(
                                np.max(heights_within_micro_dom), mean_height[kmax], stdev[kmax]))
                tow.height = mean_height
        elif height_var != 'height':
            raise ValueError('Unexpected height_var='+height_var+'; heights not calculated')

        # now convert to a dataframe (note that height interpolation
        # will be (optionally) performed here
        time0 = time.time()
<<<<<<< HEAD
        df = tow.to_dataframe(start_time=self.starttime,
                              time_step=self.timestep,
                              heights=heights,
                              exclude=excludelist)
        time1 = time.time()
        if self.verbose: print('  to_dataframe() time = {:g}s'.format(time1-time0))

        if self.tslist is not None:
            # check tower info against tslist
            towerinfo = self.tslist.loc[prefix]
            if not (np.isclose(tow.lat, towerinfo['lat'])
                    and np.isclose(tow.lon, towerinfo['lon'])):
                print('  lat/lon mismatch :',
                      ' tslist ({:f},{:f}),'.format(towerinfo['lat'],towerinfo['lon']),
                      ' tower ({:f},{:f}),'.format(tow.lat,tow.lon))
            lat,lon = towerinfo['lat'], towerinfo['lon']
        else:
            lat,lon = tow.lat, tow.lon
                      
        # add additional tower data
        df['lat'] = lat
        df['lon'] = lon
        if self.verbose:
            print('  tower lat/lon:',str(towerinfo[['lat','lon']].values))
        df.set_index(['lat','lon'], append=True, inplace=True)

        # convert to xarray
        time0 = time.time()
        ds = df.to_xarray()
=======
        ds = tow.to_xarray(start_time=self.starttime,
                           time_step=self.timestep,
                           heights=heights,
                           exclude=excludelist)
>>>>>>> 40123412
        time1 = time.time()
        if self.verbose: print('  to_xarray() time = {:g}s'.format(time1-time0))

        # save
        time0 = time.time()
        if outfile is not None:
            ds.to_netcdf(outfile)
        totaltime1 = time.time()
        if self.verbose:
            print('  xarray output time = {:g}s'.format(totaltime1-time0))
            print('  TOTAL time = {:g}s'.format(totaltime1-totaltime0))
        return ds

    def combine(self,cleanup=False):
        """Create volume data (excluding surface data) by combining
        lat/lon coordinates across all datasets. Tested for data on a
        regular grid.

        Notes:
        - This has a _very_ large memory overhead, i.e., need enough
          memory to store and manipulate all of the tower data
          simultaneously, otherwise it may hang.
        - xarray.combine_by_coords fails with a cryptic "the supplied
          objects do not form a hypercube" message if the lat/lon values
          do not form a regular grid
        """
        datalist = [ data for key,data in self.data.items() ]
        self.ds = xr.combine_by_coords(datalist)
        if cleanup is True:
            import gc # garbage collector
            try:
                del self.data
            except AttributeError:
                pass
            else:
                if self.verbose:
                    print('Cleared data dict from memory')
            finally:
                gc.collect()
        return self.ds
<|MERGE_RESOLUTION|>--- conflicted
+++ resolved
@@ -281,42 +281,10 @@
         # now convert to a dataframe (note that height interpolation
         # will be (optionally) performed here
         time0 = time.time()
-<<<<<<< HEAD
-        df = tow.to_dataframe(start_time=self.starttime,
-                              time_step=self.timestep,
-                              heights=heights,
-                              exclude=excludelist)
-        time1 = time.time()
-        if self.verbose: print('  to_dataframe() time = {:g}s'.format(time1-time0))
-
-        if self.tslist is not None:
-            # check tower info against tslist
-            towerinfo = self.tslist.loc[prefix]
-            if not (np.isclose(tow.lat, towerinfo['lat'])
-                    and np.isclose(tow.lon, towerinfo['lon'])):
-                print('  lat/lon mismatch :',
-                      ' tslist ({:f},{:f}),'.format(towerinfo['lat'],towerinfo['lon']),
-                      ' tower ({:f},{:f}),'.format(tow.lat,tow.lon))
-            lat,lon = towerinfo['lat'], towerinfo['lon']
-        else:
-            lat,lon = tow.lat, tow.lon
-                      
-        # add additional tower data
-        df['lat'] = lat
-        df['lon'] = lon
-        if self.verbose:
-            print('  tower lat/lon:',str(towerinfo[['lat','lon']].values))
-        df.set_index(['lat','lon'], append=True, inplace=True)
-
-        # convert to xarray
-        time0 = time.time()
-        ds = df.to_xarray()
-=======
         ds = tow.to_xarray(start_time=self.starttime,
                            time_step=self.timestep,
                            heights=heights,
                            exclude=excludelist)
->>>>>>> 40123412
         time1 = time.time()
         if self.verbose: print('  to_xarray() time = {:g}s'.format(time1-time0))
 
