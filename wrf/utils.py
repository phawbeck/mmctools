'''
  What it does: This dictionary contains functions for reading,
                manipulating, and probing WRF (or netCDF) files.

  Who made it: patrick.hawbecker@nrel.gov
  When: 5/11/18

  Notes:
  - Utility functions should automatically handle input data in either
    netCDF4.Dataset or xarray.Dataset formats.
  - TODO: as needed, replace these calls with appropriate calls to the
    wrf-python module

'''
from __future__ import print_function
import os, glob
import numpy as np
import matplotlib.pyplot as plt
import pandas as pd
from datetime import datetime
import netCDF4
import xarray as xr
##JAS temp remove###  import utm # need to pip install!
from scipy.spatial import KDTree
from scipy.interpolate import interp1d, LinearNDInterpolator
import wrf as wrfpy

# List of default WRF fields for extract_column_from_wrfdata
default_3D_fields = ['U10','V10','T2','TSK','UST','PSFC','HFX','LH','MUU','MUV','MUT']
default_4D_fields = ['U','V','W','T',
                     'RU_TEND','RU_TEND_ADV','RU_TEND_PGF','RU_TEND_COR','RU_TEND_PHYS',
                     'RV_TEND','RV_TEND_ADV','RV_TEND_PGF','RV_TEND_COR','RV_TEND_PHYS',
                     'T_TEND_ADV',]


def _get_dim(wrfdata,dimname):
    """Returns the specified dimension, with support for both netCDF4
    and xarray
    """
    if isinstance(wrfdata, netCDF4.Dataset):
        try:
            return wrfdata.dimensions[dimname].size
        except KeyError:
            print('No {:s} dimension'.format(dimname))
            return None
    elif isinstance(wrfdata, xarray.Dataset):
        try:
            return wrfdata.dims[dimname]
        except KeyError:
            print('No {:s} dimension'.format(dimname))
            return None
    else:
        raise AttributeError('Unexpected WRF data type')

def _get_dim_names(wrfdata,varname):
    """Returns dimension names of the specified variable,
    with support for both netCDF4 and xarray
    """
    if isinstance(wrfdata, netCDF4.Dataset):
        try:
            return wrfdata.variables[varname].dimensions
        except KeyError:
            print('No {:s} dimension'.format(dimname))
            return None
    elif isinstance(wrfdata, xarray.Dataset):
        try:
            return wrfdata.variables[varname].dims
        except KeyError:
            print('No {:s} dimension'.format(dimname))
            return None
    else:
        raise AttributeError('Unexpected WRF data type')

def _get_var(wrfdata,varname):
    """Returns the specified variable, with support for both netCDF4
    and xarray
    """
    if isinstance(wrfdata, netCDF4.Dataset):
        try:
            return wrfdata.variables[varname][:]
        except KeyError:
            print('No variable {:s}'.format(varname))
            return None
    elif isinstance(wrfdata, xarray.Dataset):
        try:
            return wrfdata.variables[varname].values
        except KeyError:
            print('No variable {:s}'.format(varname))
            return None
    else:
        raise AttributeError('Unexpected WRF data type')

def get_wrf_dims(wrfdata):
    ''' Find the dimensions of the given WRF file'''
    nx = _get_dim(wrfdata,'west_east')
    ny = _get_dim(wrfdata,'south_north')
    nz = _get_dim(wrfdata,'bottom_top')
    nt = _get_dim(wrfdata,'Time')
    return nt,nz,ny,nx

def get_height(wrfdata,timevarying=False,avgheight=False):
    '''
    Get heights for all [time,]height,latitude,longitude
    If `timevarying` is False, return height for first timestamp if
    `avgheight` is False, otherwise return the average height over all
    times.
    '''
    ph  = _get_var(wrfdata,'PH') # dimensions: (Time, bottom_top_stag, south_north, west_east)
    phb = _get_var(wrfdata,'PHB') # dimensions: (Time, bottom_top_stag, south_north, west_east)
    hgt = _get_var(wrfdata,'HGT') # dimensions: (Time, south_north, west_east)
    zs  = ((ph+phb)/9.81) - hgt[:,np.newaxis,:,:]
    z = unstagger(zs,axis=1)
    if timevarying:
        return z,zs
    elif avgheight:
        return np.mean(z,axis=0), np.mean(zs,axis=0)
    else:
        return z[0,...], zs[0,...]

def get_height_at_ind(wrfdata,j,i):
    '''Get model height at a specific j,i'''
    nt = _get_dim(wrfdata,'Time')
    nz = _get_dim(wrfdata,'bottom_top')
    if nt == 1:
        ph  = wrfdata.variables['PH'][0,:,j,i]
        phb = wrfdata.variables['PHB'][0,:,j,i]
        hgt = wrfdata.variables['HGT'][0,j,i]
        zs  = ((ph+phb)/9.81) - hgt
        z   = (zs[1:] + zs[:-1])*0.5
    else:
        zs = np.zeros((nt,nz+1))
        for tt in range(0,nt):
            ph  = wrfdata.variables['PH'][tt,:,j,i]
            phb = wrfdata.variables['PHB'][tt,:,j,i]
            hgt = wrfdata.variables['HGT'][tt,j,i]
            zs[tt,:] = ((ph+phb)/9.81) - hgt
        z  = (zs[:,1:] + zs[:,:-1])*0.5
    return z,zs

def get_unstaggered_var(wrfdata,varname):
    '''
    Extracts and unstaggers the specified variable
    '''
    var = _get_var(wrfdata,varname)
    # Use dimension name to determine stagerred axis (staggered dimension name contain 'stag')
    stag_axs = [dim.endswith('_stag') for dim in _get_dim_names(wrfdata,varname)]
    assert(stag_axs.count(True) in [0,1]), \
        'Multiple staggered axis not supported (field ='+field+')'
    try:
        return unstagger(var,stag_axs.index(True))
    except ValueError:
        return var

def get_wrf_files(dpath='.',prefix='wrfout',returnFileNames=True,
                  fullpath=False,sort=True):
    '''
    Return all files from a given directory starting with "prefix"
    dpath = file directory; prefix = file string structure (e.g. 'wrfout')
    '''
    nwrffs = glob.glob(os.path.join(dpath,prefix+'*'))
    nt = np.shape(nwrffs)[0]
    if returnFileNames==True:
        if not fullpath:
            nwrffs = [ os.path.split(fpath)[-1] for fpath in nwrffs ]
        if sort:
            nwrffs.sort()
        return nwrffs,nt
    else:
        return nt

def latlon(wrfdata):
    '''Return latitude and longitude'''
    lat = wrfdata.variables['XLAT'][0,:,:]
    lon = wrfdata.variables['XLONG'][0,:,:]
    return lat,lon

def get_tower_names(fdir,tstr):
    '''Get the names and locations of all towers in directory (fdir)'''
    f = open('%s%s' % (fdir,tstr))
    nt = sum(1 for line in f)-3; f.close()
    f = open('%s%s' % (fdir,tstr))
    f.readline(); f.readline(); f.readline()
    tname = []; tij = np.zeros((2,nt))
    for tt in range(0,nt):
        line = f.readline().split()
        tname.append(line[1])
        tij[0,tt] = line[2]; tij[1,tt] = line[3]
    return tname,tij

def twrloc_ij(twr_file_name):
    '''Get the i,j location of the given tower'''
    twr = open(twr_file_name,'r')
    header = twr.readline().replace('(',' ').replace(')',' ').replace(',',' ').split()
    twr.close()
    stni = int(header[6]) - 1
    stnj = int(header[7]) - 1
    return stni,stnj

def twrloc_ll(twr_file_name):
    '''Get the lat/lon location of the given tower'''
    twr = open(twr_file_name,'r')
    header = twr.readline().replace('(',' ').replace(')',' ').replace(',',' ').split()
    twr.close()
    stnlon = float(header[9])
    stnlat = float(header[8])
    return stnlat,stnlon


class Tower():
    ''' 
    Tower class: put tower data into an object variable
    '''

<<<<<<< HEAD
    standard_names = {
        'uu': 'u',
        'vv': 'v',
        'ww': 'w',
        'th': 'theta', # virtual potential temperature
    }

    def __init__(self,fstr,varlist=None):
        """The file-path string should be:
            '[path to towers]/[tower abrv.].d0[domain].*'
        """
        self.time = None
        self.nt = None
        self.nz = None
        self._getvars(fstr,requested_varns=varlist)
        self._getdata()

    def _getvars(self,fstr,requested_varns=None):
        if not fstr.endswith('*'): fstr += '*'
        if requested_varns is None:
            self.filelist = glob.glob(fstr)
            self.nvars = len(self.filelist)
            self.varns = [
                fpath.split('.')[-1] for fpath in self.filelist
            ]
        else:
            self.filelist = []
            self.varns = []
            # convert to uppercase per WRF convention
            requested_varns = [ varn.upper() for varn in requested_varns ]
            # check that requested var names were found in the path
            for varn in requested_varns:
                files = glob.glob(fstr+varn)
                if len(files) == 0:
                    print('requested variable',varn,'not available in file path')
                else:
                    assert (len(files)==1), \
                            'found multiple files for {:s}: {:s}'.format(varn,files)
                    self.varns.append(varn)
                    self.filelist.append(files[0])

    def _getdata(self): # Get all the data
        for varn,fpath in zip(self.varns, self.filelist):
            # Get number of times,heights
            with open(fpath) as f:
                for nt,line in enumerate(f.readlines()): pass

            # Read profile data
            if varn != 'TS': # TS is different structure...
                nz = len(line.split()) - 1
=======

    def __init__(self,fstr):
        self.fstr = fstr
        self.getvars()
        self.getdata()
    def getvars(self): # find available vars
        varns = glob.glob('{:s}*'.format(self.fstr))
        nvars = np.shape(varns)[0] # Number of variables
        for vv in range(0,nvars): # Loop over all variables
            varns[vv] = varns[vv].replace(self.fstr,'').replace('.','')
        self.varns = varns # variable names
        self.nvars = nvars # number of variables
    def getdata(self): # Get all the data
        for vv in range(0,self.nvars): # Loop over all variables
            if self.varns[vv] != 'TS': # TS is different structure...
                # Get number of times
                f = open('%s%s' % (self.fstr,self.varns[vv]))
                nt = sum(1 for line in f)-1; f.close()
>>>>>>> ed6fa2d3
                # Open again for reading
                with open(fpath) as f:
                    self.header = f.readline().split() # Header information
                    data = pd.read_csv(f,delim_whitespace=True,header=None).values
                var = data[:,1:]
                setattr(self, varn.lower(), var)
                if self.time is None:
                    self.time = data[:,0]
                else:
                    assert np.all(self.time == data[:,0]), 'tower data at different times'
                if self.nt is None:
                    self.nt = nt # Number of times
                else:
                    assert (self.nt == nt), 'tower data has different number of times'
                if self.nz is None:
                    self.nz = nz # Number of heights
                else:
                    assert (self.nz == nz), 'tower data has different number of heights'

            # Read surface variables (no height component)
            elif varn == 'TS':
                nv = len(line.split()) - 2
                with open(fpath) as f:
                    # Fortran formatted output creates problems when the
                    #   time-series id is 3 digits long and blends with the
                    #   domain number...
                    # FMT='(A26,I2,I3,A6,A2,F7.3,A1,F8.3,A3,I4,A1,I4,A3,F7.3,A1,F8.3,A2,F6.1,A7)')
                    # idx:  0   26 28 31 37,  39,46,  47,55,58,62,63,67,  70,77,  78,86,  88,94
                    header = f.readline()
                    self.longname = header[:26].strip()
                    self.domain   = int(header[26:28])
                    self.tsid     = int(header[28:31])
                    self.abbr     = header[31:37].strip()
                    self.lat      = float(header[39:46])
                    self.lon      = float(header[47:55])
                    self.loci     = int(header[58:62])
                    self.locj     = int(header[63:67])
                    self.gridlat  = float(header[70:77])
                    self.gridlon  = float(header[78:86])
                    self.stationz = float(header[88:94])
                    # Note: need to look up what tslist outputs to know which
                    # vars are where...
                    self.ts = pd.read_csv(f,delim_whitespace=True,header=None).values[:,2:]
                    assert (self.ts.shape == (nt,nv))

    def to_dataframe(self,
                     start_time='2013-11-08',time_unit='h',time_step=None,
                     heights=None,height_var='height',
                     exclude=['ts']):
        """Convert tower time-height data into a dataframe.
        
        Parameters
        ----------
        start_time: str or pd.Timestamp
            The datetime index is constructed from a pd.TimedeltaIndex
            plus this start_time, where the timedelta index is formed by
            the saved time array.
        time_unit: str
            Timedelta unit for constructing datetime index, only used if
            time_step is None.
        time_step: float or None
            Time-step size, in seconds, to override the output times in
            the data files. Used in conjunction with start_time to form
            the datetime index. May be useful if times in output files
            do not have sufficient precision.
        heights : array-like or None
            If None, then use integer levels for the height index,
            otherwise interpolate to the same heights at all times.
        height_var : str
            Name of attribute with actual height values to form the
            height index. If heights is None, then this must match the
            number of height levels; otherwise, this may be constant
            or variable in time.
        exclude : list
            List of fields to excldue from the output dataframe. By
            default, the surface time-series data ('ts') are excluded.
        """
        # convert varname list to lower case
        varns0 = [ varn.lower() for varn in self.varns ]
        # remove excluded vars
        varns = [ varn for varn in varns0 if not varn in exclude ]
        # setup index
        start_time = pd.to_datetime(start_time)
        if time_step is None:
            times = start_time + pd.to_timedelta(self.time, unit=time_unit)
            times.name = 'datetime'
        else:
            timestep = pd.to_timedelta(time_step, unit='s')
            endtime = start_time + self.nt*timestep
            times = pd.date_range(start=start_time+timestep,
                                  end=endtime,
                                  periods=self.nt,
                                  name='datetime')
        # combine (and interpolate) time-height data
        # - note 1: self.[varn].shape == self.height.shape == (self.nt, self.nz)
        # - note 2: arraydata.shape == (self.nt, len(varns)*self.nz)
        arraydata = np.concatenate(
            [ getattr(self,varn) for varn in varns ], axis=1
        )
        if heights is None:
            if hasattr(self, height_var):
                # heights (constant in time) were separately calculated
                z = getattr(self, height_var)
                assert (len(z.shape) == 1) and (len(z) == self.nz), \
                        'tower '+height_var+' attribute should correspond to fixed height levels'
            else:
                # heights will be an integer index
                z = np.arange(self.nz)
            columns = pd.MultiIndex.from_product([varns,z],names=[None,'height'])
            df = pd.DataFrame(data=arraydata,index=times,columns=columns).stack()
        else:
            from scipy.interpolate import interp1d
            z = np.array(heights)
            zt = getattr(self, height_var)
            if len(zt.shape) == 1:
                # approximately constant height (with time)
                assert len(zt) == self.nz
                columns = pd.MultiIndex.from_product([varns,zt],names=[None,'height'])
                df = pd.DataFrame(data=arraydata,index=times,columns=columns).stack()
                # now unstack the times to get a height index
                unstacked = df.unstack(level=0)
                interpfun = interp1d(unstacked.index, unstacked.values, axis=0,
                                     bounds_error=False,
                                     fill_value='extrapolate')
                interpdata = interpfun(z)
                unstacked = pd.DataFrame(data=interpdata,
                                         index=z, columns=unstacked.columns)
                unstacked.index.name = 'height'
                df = unstacked.stack().reorder_levels(order=['datetime','height']).sort_index()
            else:
                # interpolate for all times
                assert zt.shape == (self.nt, self.nz), \
                        'heights should correspond to time-height indices'
                nvarns = len(varns)
                newarraydatalist = []
                for varn in varns:
                    newarraydata = np.empty((self.nt, len(z)))
                    curfield = getattr(self,varn)
                    for itime in range(self.nt):
                        interpfun = interp1d(zt[itime,:], curfield[itime,:],
                                             bounds_error=False,
                                             fill_value='extrapolate')
                        newarraydata[itime,:] = interpfun(z)
                    newarraydatalist.append(newarraydata)
                newarraydata = np.concatenate(newarraydatalist, axis=1)
                columns = pd.MultiIndex.from_product([varns,z],names=[None,'height'])
                unstacked = pd.DataFrame(data=newarraydata,index=times,columns=columns)
                df = unstacked.stack()

        # standardize names
        df.rename(columns=self.standard_names, inplace=True)
        return df


def wrf_times_to_hours(wrfdata,timename='Times'):
    '''Convert WRF times to year, month, day, hour'''
    nt = np.shape(wrfdata.variables['Times'][:])[0]
    if nt == 1:
        time = ''.join(wrfdata.variables[timename][0])
        year = np.float(time[:4]);    month = np.float(time[5:7])
        day  = np.float(time[8:10]);  hour  = np.float(time[11:13])
        minu = np.float(time[14:16]); sec   = np.float(time[17:19])
        hours = hour + minu/60.0 + sec/(60.0*60.0)
    else:
        year = np.asarray([]); month = np.asarray([])
        day  = np.asarray([]); hour  = np.asarray([])
        minu = np.asarray([]); sec   = np.asarray([])
        for tt in np.arange(0,nt):
            time = ''.join(wrfdata.variables[timename][tt])
            year  = np.append(year,np.float(time[:4]))
            month = np.append(month,np.float(time[5:7]))
            day   = np.append(day,np.float(time[8:10]))
            hour  = np.append(hour,np.float(time[11:13]))
            minu  = np.append(minu,np.float(time[14:16]))
            sec   = np.append(sec,np.float(time[17:19]))
        hours = hour + minu/60.0 + sec/(60.0*60.0)
    return [year,month,day,hours]

def wrf_times_to_datetime(wrfdata,timename='Times',format='%Y-%m-%d_%H:%M:%S'):
    """Convert WRF times to datetime format"""
    timestrs = wrfdata.variables['Times'][:]
    if hasattr(timestrs[0],'values'):
        # xarray
        return [ datetime.strptime(s.values.tostring().decode(), format) for s in timestrs ]
    else:
        # netcdf
        return [ datetime.strptime(s.tostring().decode(), format) for s in timestrs ]

def latlon_to_ij(wrfdata,lat,lon):
    '''Get i,j location from given wrf file and lat/long'''
    glat,glon = latlon(wrfdata)
    dist = ((glat-lat)**2 + (glon-lon)**2)**0.5
    jj,ii = np.where(dist==np.min(dist))
    return ii[0],jj[0]

def unstagger(var,axis):
    '''Unstagger ND variable on given axis'''
    # left_indx: (:,:,etc.) and replace ":" at ax with ":-1"
    left_indx = [slice(0,-1) if axi==axis else slice(None) for axi in range(var.ndim)]
    # right_indx: (:,:,etc.) and replace ":" at ax with "1:"
    right_indx = [slice(1,None) if axi==axis else slice(None) for axi in range(var.ndim)]
    return (var[tuple(left_indx)] + var[tuple(right_indx)])/2.0

def add_surface_plane(var,plane=None):
    tdim,zdim,ydim,xdim = var.shape
    if plane is None:
        plane = np.zeros((tdim,1,ydim,xdim))
        return np.concatenate((plane,var), axis = 1)
    else:
        return np.concatenate((np.reshape(plane,(tdim,1,ydim,xdim)),var), axis = 1)

def extract_column_from_wrfdata(fpath, coords,
                                Ztop=2000., Vres=5.0,
                                T0=300.,
                                spatial_filter='interpolate',L_filter=0.0,
                                additional_fields=[],
                                verbose=False,
                               ):
    """
    Extract a column of time-height data for a specific site from a
    4-dimensional WRF output file

    The site specific data is obtained by applying a spatial filter to
    the WRF data and subsequently interpolating to an equidistant set 
    of vertical levels representing a microscale vertical grid.
    The following spatial filtering types are supported:
    - 'interpolate': interpolate to site coordinates
    - 'nearest':     use nearest WRF grid point
    - 'average':     average over an area with size L_filter x L_filter,
                     centered around the site

    Usage
    ====
    coords : list or tuple of length 2
        Latitude and longitude of the site for which to extract data
    Ztop : float
        Top of the microscale grid [m]
    Vres : float
        Vertical grid resolution of the microscale grid [m]
    T0 : float
        Reference temperature for WRF perturbation temperature [K]
    spatial_filter : 'interpolate', 'nearest' or 'average'
        Type of spatial filtering
    L_filter : float
        Length scale for spatial averaging [m]
    additional_fields : list
        Additional fields to be processed
    """
    assert(spatial_filter in ['nearest','interpolate','average']),\
            'Spatial filtering type "'+spatial_filter+'" not recognised'

    # Load WRF data
    xa = xarray.open_dataset(fpath)
    tdim, zdim, ydim, xdim = get_wrf_dims(xa)
    
    
    #---------------------------
    # Preprocessing
    #---------------------------
    
    # Extract WRF grid resolution
    dx_meso = xa.attrs['DX']
    assert(dx_meso == xa.attrs['DY'])
    
    
    # Number of additional points besides nearest grid point to perform spatial filtering
    if spatial_filter == 'interpolate':
        Nadd = 1
    elif spatial_filter == 'average':
        Nadd = int(np.ceil(0.5*L_filter/dx_meso+1.0e-6)) # +eps to make sure Nadd*dxmeso > L_filter/2
    else:
        Nadd = 0
        
    
    # Setup microscale grid data
    site_X, site_Y, site_zonenumber, _ = utm.from_latlon(coords[0],coords[1])

    if spatial_filter == 'average':
        Navg = 6 #Number of interpolation points to compute average
        xmicro = np.linspace(-L_filter/2,L_filter/2,Navg,endpoint=True)+site_X
        ymicro = np.linspace(-L_filter/2,L_filter/2,Navg,endpoint=True)+site_Y
    else: # 'interpolate' or 'nearest'
        xmicro = site_X
        ymicro = site_Y
    
    zmicro = np.linspace(0,Ztop,1+int(Ztop/Vres))
    Zmicro, Ymicro, Xmicro = np.meshgrid(zmicro, ymicro, xmicro, indexing='ij')

    #2D and 3D list of points
    XYmicro = np.array((Ymicro[0,:,:].ravel(),Xmicro[0,:,:].ravel())).T
    XYZmicro = np.array((Zmicro.ravel(),Ymicro.ravel(),Xmicro.ravel())).T
    

    # Check whether additional fields are 3D or 4D and append to corresnponding list of fields
    fieldnames_3D = default_3D_fields
    fieldnames_4D = default_4D_fields
    for field in additional_fields:
        try:
            ndim = len(xa[field].dims)
        except KeyError:
            print('The additional field "'+field+'" is not available and will be ignored.')
        else:
            if len(xa[field].dims) == 3:
                if field not in fieldnames_3D:
                    fieldnames_3D.append(field)
            elif len(xa[field].dims) == 4:
                if field not in fieldnames_4D:
                    fieldnames_4D.append(field)
            else:
                raise Exception('Field "'+field+'" is not 3D or 4D, not sure how to process this field.')
    
    
    #---------------------------
    # Load data
    #---------------------------
    
    WRFdata = {}
    
    # Cell-centered coordinates
    XLAT = xa.variables['XLAT'].values     # WRF indexing XLAT[time,lat,lon]
    XLONG = xa.variables['XLONG'].values
    
    # Height above ground level
    WRFdata['Zagl'],_ = get_height(xa,timevarying=True)
    WRFdata['Zagl']   = add_surface_plane(WRFdata['Zagl'])
    
    # 3D fields. WRF indexing Z[tdim,ydim,xdim]
    for field in fieldnames_3D:
        WRFdata[field] = get_unstaggered_var(xa,field)
        
    
    # 4D fields. WRF indexing Z[tdim,zdim,ydim,xdim]
    for field in fieldnames_4D:
        WRFdata[field] = get_unstaggered_var(xa,field)
            
        # 4D field specific processing
        if field is 'T':
            # Add T0, set surface plane to TSK
            WRFdata[field] += T0
            WRFdata[field] = add_surface_plane(WRFdata[field],plane=WRFdata['TSK'])
        elif field in ['U','V','W']:
            # Set surface plane to zero (no slip)
            WRFdata[field] = add_surface_plane(WRFdata[field])
        else:
            WRFdata[field] = add_surface_plane(WRFdata[field],plane=WRFdata[field][:,0,:,:])
    
    
    #---------------------------
    # Extract site data
    #---------------------------
    sitedata = {}
    sitedata['Zagl'] = zmicro
    
    # Nearest grid points to the site
    points = np.array((XLAT[0,:,:].ravel(),XLONG[0,:,:].ravel())).T
    tree = KDTree(points)
    dist, index = tree.query(np.array(coords),1) # nearest grid point
    inear = int( index % xdim )       # index to XLONG
    jnear = int((index-inear) / xdim) # index to XLAT
    
    
    # Extract data and apply spatial filter if necessary
    if spatial_filter == 'nearest':
        # - 3D fields
        for field in fieldnames_3D:
            sitedata[field] = WRFdata[field][:,jnear,inear]
               
        # - 4D fields
        for field in fieldnames_4D:
            sitedata[field] = np.zeros((tdim,zmicro.size))
        
        # Interpolate to microscale z grid at every time
        for t in range(tdim):
            Zmeso = WRFdata['Zagl'][t,:,jnear,inear].squeeze()
            wrf_data_combined  = np.array([WRFdata[field][t,:,jnear,inear].squeeze() for field in fieldnames_4D]).T
            site_data_combined = interp1d(Zmeso,wrf_data_combined,axis=0)(zmicro)
            for l, field in enumerate(fieldnames_4D):
                sitedata[field][t,:] = site_data_combined[:,l]
            
            
    else: # 'interpolate' or 'average'
        # Coordinates of a subset of the WRF grid in UTM-projected cartesian system
        NN = 1+2*Nadd
        Xmeso = np.zeros((NN,NN))
        Ymeso = np.zeros((NN,NN))
        for i,ii in enumerate(range(inear-Nadd,inear+Nadd+1)):
            for j,jj in enumerate(range(jnear-Nadd,jnear+Nadd+1)):
                Xmeso[j,i], Ymeso[j,i], _, _ = utm.from_latlon(XLAT[0,jj,ii],
                                                               XLONG[0,jj,ii],
                                                               force_zone_number = site_zonenumber)
                
        Xmeso = np.repeat(Xmeso[np.newaxis, :, :], zdim+1, axis=0)
        Ymeso = np.repeat(Ymeso[np.newaxis, :, :], zdim+1, axis=0)
        XYmeso = np.array((np.ravel(Ymeso[0,:,:]),np.ravel(Xmeso[0,:,:]))).T
        
        
        #Initialize fields
        for field in fieldnames_3D: sitedata[field] = np.zeros((tdim))
        for field in fieldnames_4D: sitedata[field] = np.zeros((tdim,zmicro.size))
            
        #Perform 3D interpolation to microscale grid for every time
        for t in range(tdim):
            # 3D fields
            slice3d = (t,slice(jnear-Nadd,jnear+Nadd+1),slice(inear-Nadd,inear+Nadd+1))
            wrf_data_combined  = np.array([WRFdata[field][slice3d].ravel() for field in fieldnames_3D]).T
            site_data_combined = LinearNDInterpolator(XYmeso,wrf_data_combined)(XYmicro)
            for l, field in enumerate(fieldnames_3D):
                if spatial_filter == 'interpolate':
                    sitedata[field][t] = site_data_combined[0,l]
                elif spatial_filter == 'average':
                    sitedata[field][t] = np.mean(site_data_combined[:,l])
            
            
            # 4D fields
            slice4d = (t,range(zdim+1),slice(jnear-Nadd,jnear+Nadd+1),slice(inear-Nadd,inear+Nadd+1))
            Zmeso = WRFdata['Zagl'][slice4d]
            XYZmeso = np.array((Zmeso.ravel(),Ymeso.ravel(),Xmeso.ravel())).T
            
            wrf_data_combined  = np.array([WRFdata[field][slice4d].ravel() for field in fieldnames_4D]).T
            site_data_combined = LinearNDInterpolator(XYZmeso,wrf_data_combined)(XYZmicro)
            for l, field in enumerate(fieldnames_4D):
                if spatial_filter == 'interpolate':
                    sitedata[field][t,:] = site_data_combined[:,l]
                elif spatial_filter == 'average':
                    sitedata[field][t,:] = np.mean(site_data_combined[:,l].reshape(Zmicro.shape), axis=(1,2))

                    
    #---------------------------
    # Store data in xarray
    #---------------------------
    
    coords = {'Time': xa['XTIME'].values,
              'height': zmicro}
    
    data_vars = {}
    for field in fieldnames_3D:
        data_vars[field] = ('Time',
                            sitedata[field],
                            {'description': xa[field].attrs['description'].lower(),
                             'units': xa[field].attrs['units']}
                           )
    for field in fieldnames_4D:
        data_vars[field] = (['Time','height'],
                            sitedata[field],
                            {'description': xa[field].attrs['description'].lower(),
                             'units': xa[field].attrs['units']}
                           )
        
    
    xn = xarray.Dataset(data_vars=data_vars,coords=coords)
    
    # Rename T to theta and adjust description
    xn = xn.rename({'T':'theta'})
    xn['theta'].attrs['description'] = 'potential temperature'

    return xn

def wrfout_seriesReader(wrf_path,wrf_file_filter,specified_heights=None):
    """
    Construct an a2e-mmc standard, xarrays-based, data structure from a
    series of 3-dimensional WRF output files

    Note: Base state theta= 300.0 K is assumed by convention in WRF,
        this function follow this convention.

    Usage
    ====
    wrfpath : string 
        The path to directory containing wrfout files to be processed
    wrf_file_filter : string-glob expression
        A string-glob expression to filter a set of 4-dimensional WRF
        output files.
    specified_heights : list-like, optional	
        If not None, then a list of static heights to which all data
        variables should be	interpolated. Note that this significantly
        increases the data read time.
    """
    TH0 = 300.0 #WRF convention base-state theta = 300.0 K
    dims_dict = {
        'Time':'datetime',
        'bottom_top':'nz',
        'south_north': 'ny',
        'west_east':'nx',
    }

    ds = xr.open_mfdataset(os.path.join(wrf_path,wrf_file_filter),
                           chunks={'Time': 10},
                           combine='nested',
                           concat_dim='Time')
    dim_keys = ["Time","bottom_top","south_north","west_east"] 
    horiz_dim_keys = ["south_north","west_east"]
    print('Finished opening/concatenating datasets...')

    ds_subset = ds[['XTIME']]
    print('Establishing coordinate variables, x,y,z, zSurface...')
    zcoord = wrfpy.destagger((ds['PHB'] + ds['PH']) / 9.8, stagger_dim=1, meta=False)
    #ycoord = ds.DY * np.tile(0.5 + np.arange(ds.dims['south_north']),
    #                         (ds.dims['west_east'],1))
    #xcoord = ds.DX * np.tile(0.5 + np.arange(ds.dims['west_east']),
    #                         (ds.dims['south_north'],1)) 
    ycoord = ds.DY * (0.5 + np.arange(ds.dims['south_north']))
    xcoord = ds.DX * (0.5 + np.arange(ds.dims['west_east']))
    ds_subset['z'] = xr.DataArray(zcoord, dims=dim_keys)
    #ds_subset['y'] = xr.DataArray(np.transpose(ycoord), dims=horiz_dim_keys)
    #ds_subset['x'] = xr.DataArray(xcoord, dims=horiz_dim_keys)
    ds_subset['y'] = xr.DataArray(ycoord, dims='south_north')
    ds_subset['x'] = xr.DataArray(xcoord, dims='west_east')

    # Assume terrain height is static in time even though WRF allows
    # for it to be time-varying for moving grids
    ds_subset['zsurface'] = xr.DataArray(ds['HGT'].isel(Time=0), dims=horiz_dim_keys)
    print('Destaggering data variables, u,v,w...')
    ds_subset['u'] = xr.DataArray(wrfpy.destagger(ds['U'],stagger_dim=3,meta=False),
                                  dims=dim_keys)
    ds_subset['v'] = xr.DataArray(wrfpy.destagger(ds['V'],stagger_dim=2,meta=False),
                                  dims=dim_keys)
    ds_subset['w'] = xr.DataArray(wrfpy.destagger(ds['W'],stagger_dim=1,meta=False),
                                  dims=dim_keys)

    print('Extracting data variables, p,theta...')
    ds_subset['p'] = xr.DataArray(ds['P']+ds['PB'], dims=dim_keys)
    ds_subset['theta'] = xr.DataArray(ds['THM']+TH0, dims=dim_keys)

    # optionally, interpolate to static heights	
    if specified_heights is not None:	
        zarr = ds_subset['z']	
        for var in ['u','v','w','p','theta']:	
            print('Interpolating',var)	
            interpolated = wrfpy.interplevel(ds_subset[var], zarr, specified_heights)	
            ds_subset[var] = interpolated #.expand_dims('Time', axis=0)	
            #print(ds_subset[var])
        ds_subset = ds_subset.drop_dims('bottom_top').rename({'level':'z'})	
        dim_keys[1] = 'z'	
        dims_dict.pop('bottom_top')
        print(dims_dict)

    # calculate derived variables
    print('Calculating derived data variables, wspd, wdir...')
    ds_subset['wspd'] = xr.DataArray(np.sqrt(ds_subset['u']**2 + ds_subset['v']**2),
                                     dims=dim_keys)
    ds_subset['wdir'] = xr.DataArray(180. + np.arctan2(ds_subset['u'],ds_subset['v'])*180./np.pi,
                                     dims=dim_keys)
    
    # assign rename coord variable for time, and assign ccordinates 
    ds_subset = ds_subset.rename({'XTIME': 'datetime'})  #Rename after defining the component DataArrays in the DataSet
    if specified_heights is None:
        ds_subset = ds_subset.assign_coords(z=ds_subset['z'])
    ds_subset = ds_subset.assign_coords(y=ds_subset['y'])
    ds_subset = ds_subset.assign_coords(x=ds_subset['x'])
    ds_subset = ds_subset.assign_coords(zsurface=ds_subset['zsurface'])
    ds_subset = ds_subset.rename_vars({'XLAT':'lat', 'XLONG':'lon'})
    #print(ds_subset)
    ds_subset = ds_subset.rename_dims(dims_dict)
    #print(ds_subset)
    return ds_subset
<|MERGE_RESOLUTION|>--- conflicted
+++ resolved
@@ -211,7 +211,6 @@
     Tower class: put tower data into an object variable
     '''
 
-<<<<<<< HEAD
     standard_names = {
         'uu': 'u',
         'vv': 'v',
@@ -262,26 +261,6 @@
             # Read profile data
             if varn != 'TS': # TS is different structure...
                 nz = len(line.split()) - 1
-=======
-
-    def __init__(self,fstr):
-        self.fstr = fstr
-        self.getvars()
-        self.getdata()
-    def getvars(self): # find available vars
-        varns = glob.glob('{:s}*'.format(self.fstr))
-        nvars = np.shape(varns)[0] # Number of variables
-        for vv in range(0,nvars): # Loop over all variables
-            varns[vv] = varns[vv].replace(self.fstr,'').replace('.','')
-        self.varns = varns # variable names
-        self.nvars = nvars # number of variables
-    def getdata(self): # Get all the data
-        for vv in range(0,self.nvars): # Loop over all variables
-            if self.varns[vv] != 'TS': # TS is different structure...
-                # Get number of times
-                f = open('%s%s' % (self.fstr,self.varns[vv]))
-                nt = sum(1 for line in f)-1; f.close()
->>>>>>> ed6fa2d3
                 # Open again for reading
                 with open(fpath) as f:
                     self.header = f.readline().split() # Header information
